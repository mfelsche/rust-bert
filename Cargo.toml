[package]
name = "rust-bert"
version = "0.7.11"
authors = ["Guillaume Becquin <guillaume.becquin@gmail.com>"]
edition = "2018"
description = "Ready-to-use NLP pipelines and transformer-based models (BERT, DistilBERT, GPT2,...)"
repository = "https://github.com/guillaume-be/rust-bert"
documentation = "https://docs.rs/rust-bert"
license = "Apache-2.0"
readme = "README.md"
keywords = ["nlp", "deep-learning", "machine-learning", "transformers", "translation"]

# See more keys and their definitions at https://doc.rust-lang.org/cargo/reference/manifest.html

[lib]
name = "rust_bert"
path = "src/lib.rs"
crate-type = ["lib"]

[[bin]]
name = "convert-tensor"
path = "src/convert-tensor.rs"
doc = false

[[bench]]
name = "sst2_benchmark"
harness = false

[[bench]]
name = "squad_benchmark"
harness = false

[[bench]]
name = "summarization_benchmark"
harness = false

[[bench]]
name = "translation_benchmark"
harness = false

[profile.bench]
opt-level = 3

[features]
doc-only = ["tch/doc-only"]
all-tests = []

[package.metadata.docs.rs]
features = [ "doc-only" ]

[dependencies]
<<<<<<< HEAD
rust_tokenizers = {version = "~3.1.6", path = "E:/coding/backup-rust/rust-tokenizers/main"}
tch = "~0.1.7"
torch-sys = "0.1.7"
serde_json = "1.0.51"
serde = {version = "1.0.106", features = ["derive"]}
failure = "0.1.7"
dirs = "2.0.0"
=======
rust_tokenizers = "~3.1.6"
tch = "~0.1.7"
serde_json = "1.0.56"
serde = {version = "1.0.114", features = ["derive"]}
failure = "0.1.8"
dirs = "3.0.1"
>>>>>>> efafa62c
itertools = "0.9.0"
ordered-float = "2.0.0"
csv = "1.1.3"
reqwest = "0.10.7"
lazy_static = "1.4.0"
uuid = {version="0.8.1", features =["v4"]}
<<<<<<< HEAD
tokio = { version = "0.2.21", features = ["full"] }

[dev-dependencies]
criterion = "0.3.3"
=======
tokio = { version = "0.2.22", features = ["full"] }
>>>>>>> efafa62c
<|MERGE_RESOLUTION|>--- conflicted
+++ resolved
@@ -22,25 +22,6 @@
 path = "src/convert-tensor.rs"
 doc = false
 
-[[bench]]
-name = "sst2_benchmark"
-harness = false
-
-[[bench]]
-name = "squad_benchmark"
-harness = false
-
-[[bench]]
-name = "summarization_benchmark"
-harness = false
-
-[[bench]]
-name = "translation_benchmark"
-harness = false
-
-[profile.bench]
-opt-level = 3
-
 [features]
 doc-only = ["tch/doc-only"]
 all-tests = []
@@ -49,33 +30,20 @@
 features = [ "doc-only" ]
 
 [dependencies]
-<<<<<<< HEAD
-rust_tokenizers = {version = "~3.1.6", path = "E:/coding/backup-rust/rust-tokenizers/main"}
+rust_tokenizers = "~3.1.6"
 tch = "~0.1.7"
 torch-sys = "0.1.7"
-serde_json = "1.0.51"
-serde = {version = "1.0.106", features = ["derive"]}
-failure = "0.1.7"
-dirs = "2.0.0"
-=======
-rust_tokenizers = "~3.1.6"
-tch = "~0.1.7"
 serde_json = "1.0.56"
 serde = {version = "1.0.114", features = ["derive"]}
 failure = "0.1.8"
 dirs = "3.0.1"
->>>>>>> efafa62c
 itertools = "0.9.0"
 ordered-float = "2.0.0"
 csv = "1.1.3"
 reqwest = "0.10.7"
 lazy_static = "1.4.0"
 uuid = {version="0.8.1", features =["v4"]}
-<<<<<<< HEAD
-tokio = { version = "0.2.21", features = ["full"] }
+tokio = { version = "0.2.22", features = ["full"] }
 
 [dev-dependencies]
-criterion = "0.3.3"
-=======
-tokio = { version = "0.2.22", features = ["full"] }
->>>>>>> efafa62c
+criterion = "0.3.3"