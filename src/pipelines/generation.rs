// Copyright 2018 The Google AI Language Team Authors, Facebook AI Research authors.
// Copyright 2018 Google AI, Google Brain and Carnegie Mellon University Authors and the HuggingFace Inc. team.
// Copyright (c) 2018, NVIDIA CORPORATION.  All rights reserved.
// Copyright 2019 Guillaume Becquin
// Licensed under the Apache License, Version 2.0 (the "License");
// you may not use this file except in compliance with the License.
// You may obtain a copy of the License at
//     http://www.apache.org/licenses/LICENSE-2.0
// Unless required by applicable law or agreed to in writing, software
// distributed under the License is distributed on an "AS IS" BASIS,
// WITHOUT WARRANTIES OR CONDITIONS OF ANY KIND, either express or implied.
// See the License for the specific language governing permissions and
// limitations under the License.

//! # Natural Language Generation pipeline
//! Generate language based on a prompt. GPT2 and GPT available as base models.
//! Include techniques such as beam search, top-k and nucleus sampling, temperature setting and repetition penalty.
//! Supports batch generation of sentences from several prompts. Sequences will be left-padded with the model's padding token if present, the unknown token otherwise.
//! This may impact the results and it is recommended to submit prompts of similar length for best results.
//! All resources for this model can be downloaded using the Python utility script included in this repository.
//! 1. Set-up a Python virtual environment and install dependencies (in ./requirements.txt)
//! 2. Run the conversion script python /utils/download-dependencies_gpt2.py (or /utils/download-dependencies_openaigpt.py)
//! The dependencies will be downloaded to the user's home directory, under ~/rustbert/gpt2 (~/rustbert/openai-gpt respectively)
//!
//! ```no_run
//! # fn main() -> failure::Fallible<()> {
//! use rust_bert::pipelines::generation::{GPT2Generator, GenerateConfig, LanguageGenerator};
//!
//! let generate_config = GenerateConfig {
//!     max_length: 30,
//!     do_sample: true,
//!     num_beams: 5,
//!     temperature: 1.1,
//!     num_return_sequences: 3,
//!     ..Default::default()
//! };
//! let mut gpt2_generator = GPT2Generator::new(generate_config)?;
//!
//! let input_context = "The dog";
//! let second_input_context = "The cat was";
//! let output = gpt2_generator.generate(Some(vec![input_context, second_input_context]), None);
//! # Ok(())
//! # }
//! ```
//!
//! Example output: \
//! ```no_run
//! # let output =
//! [
//!     "The dog's owners, however, did not want to be named. According to the lawsuit, the animal's owner, a 29-year",
//!     "The dog has always been part of the family. \"He was always going to be my dog and he was always looking out for me",
//!     "The dog has been able to stay in the home for more than three months now. \"It's a very good dog. She's",
//!     "The cat was discovered earlier this month in the home of a relative of the deceased. The cat\'s owner, who wished to remain anonymous,",
//!     "The cat was pulled from the street by two-year-old Jazmine.\"I didn't know what to do,\" she said",
//!     "The cat was attacked by two stray dogs and was taken to a hospital. Two other cats were also injured in the attack and are being treated."
//! ]
//! # ;
//! ```

use self::ordered_float::OrderedFloat;
use crate::bart::{
    BartConfig, BartConfigResources, BartForConditionalGeneration, BartMergesResources,
    BartModelResources, BartVocabResources, LayerState as BartLayerState,
};
use crate::common::resources::{download_resource, RemoteResource, Resource};
use crate::gpt2::{
    GPT2LMHeadModel, Gpt2Config, Gpt2ConfigResources, Gpt2MergesResources, Gpt2ModelResources,
    Gpt2VocabResources,
};
use crate::marian::MarianForConditionalGeneration;
use crate::openai_gpt::{
    OpenAIGPTLMHeadModel, OpenAiGptConfigResources, OpenAiGptMergesResources,
    OpenAiGptModelResources, OpenAiGptVocabResources,
};
use crate::pipelines::generation::private_generation_utils::PrivateLanguageGenerator;
use crate::t5::{
    LayerState as T5LayerState, T5Config, T5ConfigResources, T5ForConditionalGeneration,
    T5ModelResources, T5VocabResources,
};
use crate::Config;
use itertools::Itertools;
use rust_tokenizers::preprocessing::tokenizer::marian_tokenizer::MarianTokenizer;
use rust_tokenizers::preprocessing::tokenizer::t5_tokenizer::T5Tokenizer;
use rust_tokenizers::preprocessing::vocab::marian_vocab::MarianVocab;
use rust_tokenizers::preprocessing::vocab::t5_vocab::T5Vocab;
use rust_tokenizers::{
    Gpt2Tokenizer, Gpt2Vocab, OpenAiGptTokenizer, OpenAiGptVocab, RobertaTokenizer, RobertaVocab,
    Tokenizer, TruncationStrategy, Vocab,
};
use tch::kind::Kind::{Bool, Int64};
use tch::{nn, no_grad, Device, Tensor};

extern crate ordered_float;

/// # Configuration for text generation
pub struct GenerateConfig {
    /// Model weights resource (default: pretrained GPT2 model)
    pub model_resource: Resource,
    /// Config resource (default: pretrained GPT2 model)
    pub config_resource: Resource,
    /// Vocab resource (default: pretrained GPT2 model)
    pub vocab_resource: Resource,
    /// Merges resource (default: pretrained GPT2 model)
    pub merges_resource: Resource,
    /// Minimum sequence length (default: 0)
    pub min_length: u64,
    /// Maximum sequence length (default: 20)
    pub max_length: u64,
    /// Sampling flag. If true, will perform top-k and/or nucleus sampling on generated tokens, otherwise greedy (deterministic) decoding (default: true)
    pub do_sample: bool,
    /// Early stopping flag indicating if the beam search should stop as soon as `num_beam` hypotheses have been generated (default: false)
    pub early_stopping: bool,
    /// Number of beams for beam search (default: 5)
    pub num_beams: u64,
    /// Temperature setting. Values higher than 1 will improve originality at the risk of reducing relevance (default: 1.0)
    pub temperature: f64,
    /// Top_k values for sampling tokens. Value higher than 0 will enable the feature (default: 0)
    pub top_k: u64,
    /// Top_p value for [Nucleus sampling, Holtzman et al.](http://arxiv.org/abs/1904.09751). Keep top tokens until cumulative probability reaches top_p (default: 0.9)
    pub top_p: f64,
    /// Repetition penalty (mostly useful for CTRL decoders). Values higher than 1 will penalize tokens that have been already generated. (default: 1.0)
    pub repetition_penalty: f64,
    /// Exponential penalty based on the length of the hypotheses generated (default: 1.0)
    pub length_penalty: f64,
    /// Number of allowed repetitions of n-grams. Values higher than 0 turn on this feature (default: 3)
    pub no_repeat_ngram_size: u64,
    /// Number of sequences to return for each prompt text (default: 1)
    pub num_return_sequences: u64,
    /// Device to place the model on (default: CUDA/GPU when available)
    pub device: Device,
}

impl Default for GenerateConfig {
    fn default() -> GenerateConfig {
        GenerateConfig {
            model_resource: Resource::Remote(RemoteResource::from_pretrained(
                Gpt2ModelResources::GPT2,
            )),
            config_resource: Resource::Remote(RemoteResource::from_pretrained(
                Gpt2ConfigResources::GPT2,
            )),
            vocab_resource: Resource::Remote(RemoteResource::from_pretrained(
                Gpt2VocabResources::GPT2,
            )),
            merges_resource: Resource::Remote(RemoteResource::from_pretrained(
                Gpt2MergesResources::GPT2,
            )),
            min_length: 0,
            max_length: 20,
            do_sample: true,
            early_stopping: false,
            num_beams: 5,
            temperature: 1.0,
            top_k: 0,
            top_p: 0.9,
            repetition_penalty: 1.0,
            length_penalty: 1.0,
            no_repeat_ngram_size: 3,
            num_return_sequences: 1,
            device: Device::cuda_if_available(),
        }
    }
}

impl GenerateConfig {
    fn validate(&self) {
        assert!(self.temperature > 0f64, "temperature must positive");
        assert!(
            (self.top_p >= 0f64) & (self.top_p <= 1f64),
            "top_p must be 0 and 1"
        );
        assert!(
            self.repetition_penalty >= 1f64,
            "repetition_penalty must be greater than 1"
        );
        assert!(
            self.length_penalty > 0f64,
            "length_penalty must be strictly greater than 0"
        );
        assert!(
            self.num_return_sequences > 0u64,
            "num_return_sequences must be strictly greater than 0"
        );
        assert!(
            self.num_beams > 0u64,
            "num_beams must be strictly greater than 0"
        );

        if !self.do_sample {
            if self.num_beams == 1 {
                assert_eq!(
                    self.num_return_sequences, 1,
                    "num_return_sequences must be set to 1 for greedy decoding"
                )
            } else {
                assert!(
                    self.num_beams >= self.num_return_sequences,
                    "num_return_sequences must be lower than the number of beams"
                )
            }
        }
    }
}

/// # Language generation model based on the GPT architecture
pub struct OpenAIGenerator {
    model: OpenAIGPTLMHeadModel,
    tokenizer: OpenAiGptTokenizer,
    var_store: nn::VarStore,
    generate_config: GenerateConfig,
    bos_token_id: Option<i64>,
    eos_token_ids: Option<Vec<i64>>,
    pad_token_id: Option<i64>,
    is_encoder_decoder: bool,
    vocab_size: i64,
    decoder_start_id: Option<i64>,
}

impl OpenAIGenerator {
    /// Build a new `OpenAIGenerator`
    ///
    /// # Arguments
    ///
    /// * `generate_config` - `GenerateConfig` object containing the resource references (model, vocabulary, configuration), generation options and device placement (CPU/GPU)
    ///
    /// # Example
    ///
    /// ```no_run
    /// # fn main() -> failure::Fallible<()> {
    /// use rust_bert::pipelines::generation::{GenerateConfig, OpenAIGenerator};
    /// let generate_config = GenerateConfig {
    ///     max_length: 30,
    ///     do_sample: true,
    ///     num_beams: 5,
    ///     temperature: 1.1,
    ///     num_return_sequences: 3,
    ///     ..Default::default()
    /// };
    /// let gpt_generator = OpenAIGenerator::new(generate_config)?;
    /// # Ok(())
    /// # }
    /// ```
    pub fn new(generate_config: GenerateConfig) -> failure::Fallible<OpenAIGenerator> {
        generate_config.validate();

        //        The following allow keeping the same GenerationConfig Default for GPT, GPT2 and BART models
        let model_resource = if &generate_config.model_resource
            == &Resource::Remote(RemoteResource::from_pretrained(Gpt2ModelResources::GPT2))
        {
            Resource::Remote(RemoteResource::from_pretrained(
                OpenAiGptModelResources::GPT,
            ))
        } else {
            generate_config.model_resource.clone()
        };

        let config_resource = if &generate_config.config_resource
            == &Resource::Remote(RemoteResource::from_pretrained(Gpt2ConfigResources::GPT2))
        {
            Resource::Remote(RemoteResource::from_pretrained(
                OpenAiGptConfigResources::GPT,
            ))
        } else {
            generate_config.config_resource.clone()
        };

        let vocab_resource = if &generate_config.vocab_resource
            == &Resource::Remote(RemoteResource::from_pretrained(Gpt2VocabResources::GPT2))
        {
            Resource::Remote(RemoteResource::from_pretrained(
                OpenAiGptVocabResources::GPT,
            ))
        } else {
            generate_config.vocab_resource.clone()
        };

        let merges_resource = if &generate_config.merges_resource
            == &Resource::Remote(RemoteResource::from_pretrained(Gpt2MergesResources::GPT2))
        {
            Resource::Remote(RemoteResource::from_pretrained(
                OpenAiGptMergesResources::GPT,
            ))
        } else {
            generate_config.merges_resource.clone()
        };

        let config_path = download_resource(&config_resource)?;
        let vocab_path = download_resource(&vocab_resource)?;
        let merges_path = download_resource(&merges_resource)?;
        let weights_path = download_resource(&model_resource)?;
        let device = generate_config.device;

        let mut var_store = nn::VarStore::new(device);
        let tokenizer = OpenAiGptTokenizer::from_file(
            vocab_path.to_str().unwrap(),
            merges_path.to_str().unwrap(),
            true,
        );
        let config = Gpt2Config::from_file(config_path);
        let model = OpenAIGPTLMHeadModel::new(&var_store.root(), &config);
        var_store.load(weights_path)?;

        let bos_token_id = None;
        let eos_token_ids = None;
        let pad_token_id = None;
        let is_encoder_decoder = false;
        let vocab_size = config.vocab_size;
        let decoder_start_id = None;

        Ok(OpenAIGenerator {
            model,
            tokenizer,
            var_store,
            generate_config,
            bos_token_id,
            eos_token_ids,
            pad_token_id,
            is_encoder_decoder,
            vocab_size,
            decoder_start_id,
        })
    }
}

impl PrivateLanguageGenerator<OpenAIGPTLMHeadModel, OpenAiGptVocab, OpenAiGptTokenizer>
    for OpenAIGenerator
{
    fn get_model(&self) -> &OpenAIGPTLMHeadModel {
        &self.model
    }
    fn get_tokenizer(&self) -> &OpenAiGptTokenizer {
        &self.tokenizer
    }
    fn get_var_store(&self) -> &nn::VarStore {
        &self.var_store
    }
    fn get_config(&self) -> &GenerateConfig {
        &self.generate_config
    }
    fn get_bos_id(&self) -> &Option<i64> {
        &self.bos_token_id
    }
    fn get_eos_ids(&self) -> &Option<Vec<i64>> {
        &self.eos_token_ids
    }
    fn get_pad_id(&self) -> &Option<i64> {
        &self.pad_token_id
    }
    fn is_encoder_decoder(&self) -> bool {
        self.is_encoder_decoder
    }
    fn get_vocab_size(&self) -> i64 {
        self.vocab_size
    }
    fn get_decoder_start_id(&self) -> Option<i64> {
        self.decoder_start_id
    }
}

impl LanguageGenerator<OpenAIGPTLMHeadModel, OpenAiGptVocab, OpenAiGptTokenizer>
    for OpenAIGenerator
{
}

/// # Language generation model based on the GPT2 architecture
pub struct GPT2Generator {
    model: GPT2LMHeadModel,
    tokenizer: Gpt2Tokenizer,
    var_store: nn::VarStore,
    generate_config: GenerateConfig,
    bos_token_id: Option<i64>,
    eos_token_ids: Option<Vec<i64>>,
    pad_token_id: Option<i64>,
    is_encoder_decoder: bool,
    vocab_size: i64,
    decoder_start_id: Option<i64>,
}

impl GPT2Generator {
    /// Build a new `GPT2Generator`
    ///
    /// # Arguments
    ///
    /// * `generate_config` - `GenerateConfig` object containing the resource references (model, vocabulary, configuration), generation options and device placement (CPU/GPU)
    ///
    /// # Example
    ///
    /// ```no_run
    /// # fn main() -> failure::Fallible<()> {
    /// use rust_bert::pipelines::generation::{GPT2Generator, GenerateConfig};
    ///
    /// let generate_config = GenerateConfig {
    ///     max_length: 30,
    ///     do_sample: true,
    ///     num_beams: 5,
    ///     temperature: 1.1,
    ///     num_return_sequences: 3,
    ///     ..Default::default()
    /// };
    /// let gpt2_generator = GPT2Generator::new(generate_config)?;
    /// # Ok(())
    /// # }
    /// ```
    pub fn new(generate_config: GenerateConfig) -> failure::Fallible<GPT2Generator> {
        let config_path = download_resource(&generate_config.config_resource)?;
        let vocab_path = download_resource(&generate_config.vocab_resource)?;
        let merges_path = download_resource(&generate_config.merges_resource)?;
        let weights_path = download_resource(&generate_config.model_resource)?;
        let device = generate_config.device;

        generate_config.validate();
        let mut var_store = nn::VarStore::new(device);
        let tokenizer = Gpt2Tokenizer::from_file(
            vocab_path.to_str().unwrap(),
            merges_path.to_str().unwrap(),
            false,
        );
        let config = Gpt2Config::from_file(config_path);
        let model = GPT2LMHeadModel::new(&var_store.root(), &config);
        var_store.load(weights_path)?;

        let bos_token_id = Some(tokenizer.vocab().token_to_id(Gpt2Vocab::bos_value()));
        let eos_token_ids = Some(vec![tokenizer.vocab().token_to_id(Gpt2Vocab::eos_value())]);
        let pad_token_id = None;
        let is_encoder_decoder = false;
        let vocab_size = config.vocab_size;
        let decoder_start_id = None;

        Ok(GPT2Generator {
            model,
            tokenizer,
            var_store,
            generate_config,
            bos_token_id,
            eos_token_ids,
            pad_token_id,
            is_encoder_decoder,
            vocab_size,
            decoder_start_id,
        })
    }
}

impl PrivateLanguageGenerator<GPT2LMHeadModel, Gpt2Vocab, Gpt2Tokenizer> for GPT2Generator {
    fn get_model(&self) -> &GPT2LMHeadModel {
        &self.model
    }
    fn get_tokenizer(&self) -> &Gpt2Tokenizer {
        &self.tokenizer
    }
    fn get_var_store(&self) -> &nn::VarStore {
        &self.var_store
    }
    fn get_config(&self) -> &GenerateConfig {
        &self.generate_config
    }
    fn get_bos_id(&self) -> &Option<i64> {
        &self.bos_token_id
    }
    fn get_eos_ids(&self) -> &Option<Vec<i64>> {
        &self.eos_token_ids
    }
    fn get_pad_id(&self) -> &Option<i64> {
        &self.pad_token_id
    }
    fn is_encoder_decoder(&self) -> bool {
        self.is_encoder_decoder
    }
    fn get_vocab_size(&self) -> i64 {
        self.vocab_size
    }
    fn get_decoder_start_id(&self) -> Option<i64> {
        self.decoder_start_id
    }

    fn prepare_inputs_for_generation<'a>(
        &self,
        input_ids: Tensor,
        _encoder_outputs: Option<&'a Tensor>,
        past: Cache,
        attention_mask: Tensor,
    ) -> (
        Option<Tensor>,
        Option<Tensor>,
        Option<&'a Tensor>,
        Option<Tensor>,
        Cache,
    ) {
        match past {
            Cache::GPT2Cache(past) => {
                if past.is_some() {
                    (
                        Some(input_ids.select(1, -1).unsqueeze(-1)),
                        Some(attention_mask),
                        None,
                        None,
                        Cache::GPT2Cache(past),
                    )
                } else {
                    (
                        Some(input_ids),
                        Some(attention_mask),
                        None,
                        None,
                        Cache::GPT2Cache(None),
                    )
                }
            }
            Cache::None => (
                Some(input_ids),
                Some(attention_mask),
                None,
                None,
                Cache::GPT2Cache(None),
            ),
            _ => panic!("Cache type incompatible with GPT2"),
        }
    }
}

impl LanguageGenerator<GPT2LMHeadModel, Gpt2Vocab, Gpt2Tokenizer> for GPT2Generator {}

/// # Language generation model based on the Bart architecture
pub struct BartGenerator {
    model: BartForConditionalGeneration,
    tokenizer: RobertaTokenizer,
    var_store: nn::VarStore,
    generate_config: GenerateConfig,
    bos_token_id: Option<i64>,
    eos_token_ids: Option<Vec<i64>>,
    pad_token_id: Option<i64>,
    is_encoder_decoder: bool,
    vocab_size: i64,
    decoder_start_id: Option<i64>,
}

impl BartGenerator {
    /// Build a new `BartGenerator`
    ///
    /// # Arguments
    ///
    /// * `vocab_path` - Path to the model vocabulary, expected to have a structure following the [Transformers library](https://github.com/huggingface/transformers) convention
    /// * `merges_path` - Path to the bpe merges, expected to have a structure following the [Transformers library](https://github.com/huggingface/transformers) convention
    /// * `config_path` - Path to the model configuration, expected to have a structure following the [Transformers library](https://github.com/huggingface/transformers) convention
    /// * `weights_path` - Path to the model weight files. These need to be converted form the `.bin` to `.ot` format using the utility script provided.
    /// * `device` - Device to run the model on, e.g. `Device::Cpu` or `Device::Cuda(0)`
    ///
    /// # Example
    ///
    /// ```no_run
    /// # use std::path::PathBuf;
    /// # use tch::Device;
    /// # fn main() -> failure::Fallible<()> {
    /// use rust_bert::pipelines::generation::{BartGenerator, GenerateConfig};
    /// # let mut home: PathBuf = dirs::home_dir().unwrap();
    /// # home.push("rustbert");
    /// # home.push("openai-gpt");
    /// # let config_path = &home.as_path().join("config.json");
    /// # let vocab_path = &home.as_path().join("vocab.txt");
    /// # let merges_path = &home.as_path().join("merges.txt");
    /// # let weights_path = &home.as_path().join("model.ot");
    /// let device = Device::cuda_if_available();
    /// let generate_config = GenerateConfig {
    ///     max_length: 30,
    ///     do_sample: true,
    ///     num_beams: 5,
    ///     temperature: 1.1,
    ///     num_return_sequences: 3,
    ///     ..Default::default()
    /// };
    /// let bart_generator = BartGenerator::new(generate_config)?;
    /// # Ok(())
    /// # }
    /// ```
    pub fn new(generate_config: GenerateConfig) -> failure::Fallible<BartGenerator> {
        //        The following allow keeping the same GenerationConfig Default for GPT, GPT2 and BART models
        let model_resource = if &generate_config.model_resource
            == &Resource::Remote(RemoteResource::from_pretrained(Gpt2ModelResources::GPT2))
        {
            Resource::Remote(RemoteResource::from_pretrained(BartModelResources::BART))
        } else {
            generate_config.model_resource.clone()
        };

        let config_resource = if &generate_config.config_resource
            == &Resource::Remote(RemoteResource::from_pretrained(Gpt2ConfigResources::GPT2))
        {
            Resource::Remote(RemoteResource::from_pretrained(BartConfigResources::BART))
        } else {
            generate_config.config_resource.clone()
        };

        let vocab_resource = if &generate_config.vocab_resource
            == &Resource::Remote(RemoteResource::from_pretrained(Gpt2VocabResources::GPT2))
        {
            Resource::Remote(RemoteResource::from_pretrained(BartVocabResources::BART))
        } else {
            generate_config.vocab_resource.clone()
        };

        let merges_resource = if &generate_config.merges_resource
            == &Resource::Remote(RemoteResource::from_pretrained(Gpt2MergesResources::GPT2))
        {
            Resource::Remote(RemoteResource::from_pretrained(BartMergesResources::BART))
        } else {
            generate_config.merges_resource.clone()
        };

        let config_path = download_resource(&config_resource)?;
        let vocab_path = download_resource(&vocab_resource)?;
        let merges_path = download_resource(&merges_resource)?;
        let weights_path = download_resource(&model_resource)?;
        let device = generate_config.device;

        generate_config.validate();
        let mut var_store = nn::VarStore::new(device);
        let tokenizer = RobertaTokenizer::from_file(
            vocab_path.to_str().unwrap(),
            merges_path.to_str().unwrap(),
            false,
        );
        let config = BartConfig::from_file(config_path);
        let model = BartForConditionalGeneration::new(&var_store.root(), &config, true);
        var_store.load(weights_path)?;

        let bos_token_id = Some(0);
        let eos_token_ids = Some(match config.eos_token_id {
            Some(value) => vec![value],
            None => vec![2],
        });
        let pad_token_id = Some(match config.pad_token_id {
            Some(value) => value,
            None => 1,
        });
        let vocab_size = config.vocab_size;
        let is_encoder_decoder = true;
        let decoder_start_id = Some(2);

        Ok(BartGenerator {
            model,
            tokenizer,
            var_store,
            generate_config,
            bos_token_id,
            eos_token_ids,
            pad_token_id,
            is_encoder_decoder,
            vocab_size,
            decoder_start_id,
        })
    }

    fn force_token_id_generation(&self, scores: &mut Tensor, token_ids: &[i64]) {
        let impossible_tokens: Vec<i64> = (0..self.get_vocab_size() as i64)
            .filter(|pos| !token_ids.contains(pos))
            .collect();
        let impossible_tokens = Tensor::of_slice(&impossible_tokens).to_device(scores.device());
        let _ = scores.index_fill_(1, &impossible_tokens, std::f64::NEG_INFINITY);
    }
}

impl PrivateLanguageGenerator<BartForConditionalGeneration, RobertaVocab, RobertaTokenizer>
    for BartGenerator
{
    fn get_model(&self) -> &BartForConditionalGeneration {
        &self.model
    }
    fn get_tokenizer(&self) -> &RobertaTokenizer {
        &self.tokenizer
    }
    fn get_var_store(&self) -> &nn::VarStore {
        &self.var_store
    }
    fn get_config(&self) -> &GenerateConfig {
        &self.generate_config
    }
    fn get_bos_id(&self) -> &Option<i64> {
        &self.bos_token_id
    }
    fn get_eos_ids(&self) -> &Option<Vec<i64>> {
        &self.eos_token_ids
    }
    fn get_pad_id(&self) -> &Option<i64> {
        &self.pad_token_id
    }
    fn is_encoder_decoder(&self) -> bool {
        self.is_encoder_decoder
    }
    fn get_vocab_size(&self) -> i64 {
        self.vocab_size
    }
    fn get_decoder_start_id(&self) -> Option<i64> {
        self.decoder_start_id
    }

    fn prepare_scores_for_generation(
        &self,
        scores: &mut Tensor,
        current_length: i64,
        max_length: i64,
    ) {
        if current_length == 1 {
            self.force_token_id_generation(scores, &vec![self.get_bos_id().unwrap()]);
        } else if current_length == max_length - 1 {
            self.force_token_id_generation(scores, self.get_eos_ids().as_ref().unwrap());
        }
    }

    fn encode(&self, input_ids: &Tensor, attention_mask: Option<&Tensor>) -> Option<Tensor> {
        Some(self.get_model().encode(input_ids, attention_mask))
    }

    fn prepare_inputs_for_generation<'a>(
        &self,
        input_ids: Tensor,
        encoder_outputs: Option<&'a Tensor>,
        past: Cache,
        attention_mask: Tensor,
    ) -> (
        Option<Tensor>,
        Option<Tensor>,
        Option<&'a Tensor>,
        Option<Tensor>,
        Cache,
    ) {
        match past {
            Cache::BARTCache(past) => (
                None,
                Some(attention_mask),
                encoder_outputs,
                Some(input_ids),
                Cache::BARTCache(past),
            ),
            Cache::None => (
                None,
                Some(attention_mask),
                encoder_outputs,
                Some(input_ids),
                Cache::BARTCache(None),
            ),
            _ => panic!("Cache type incompatible with BART"),
        }
    }

    fn encode_prompt_text(
        &self,
        prompt_text: Vec<&str>,
        max_len: u64,
        pad_token_id: Option<i64>,
    ) -> Tensor {
        let tokens = self.get_tokenizer().encode_list(
            prompt_text,
            max_len as usize,
            &TruncationStrategy::LongestFirst,
            0,
        );
        let token_ids = tokens
            .into_iter()
            .map(|tokenized_input| tokenized_input.token_ids)
            .collect::<Vec<Vec<i64>>>();

        let max_len = token_ids.iter().map(|input| input.len()).max().unwrap();

        let pad_token = match pad_token_id {
            Some(value) => value,
            None => self
                .get_tokenizer()
                .vocab()
                .token_to_id(RobertaVocab::unknown_value()),
        };

        let token_ids = token_ids
            .into_iter()
            .map(|mut input| {
                let temp = vec![pad_token; max_len - input.len()];
                input.extend(temp);
                input
            })
            .map(|tokens| Tensor::of_slice(&tokens).to(self.get_var_store().device()))
            .collect::<Vec<Tensor>>();

        Tensor::stack(&token_ids, 0)
    }

    fn reorder_cache(
        &self,
        past: &mut Cache,
        encoder_outputs: Option<Tensor>,
        beam_indices: &Tensor,
    ) -> Option<Tensor> {
        let encoder_outputs = match encoder_outputs {
            Some(value) => Some(value.index_select(0, beam_indices)),
            None => None,
        };
        match past {
            Cache::BARTCache(old_cache_option) => match old_cache_option {
                Some(old_cache) => {
                    let mut new_past = vec![];
                    for (self_layer_state, encoder_layer_state) in old_cache.into_iter() {
                        let new_self_layer_state = match self_layer_state {
                            Some(self_layer_state) => {
                                Some(self_layer_state.reorder_cache(beam_indices))
                            }
                            None => None,
                        };
                        let new_encoder_layer_state = match encoder_layer_state {
                            Some(encoder_layer_state) => {
                                Some(encoder_layer_state.reorder_cache(beam_indices))
                            }
                            None => None,
                        };
                        new_past.push((new_self_layer_state, new_encoder_layer_state));
                    }
                }
                None => {}
            },
            Cache::None => {}
            _ => {
                panic!("Invalid cache for BART model");
            }
        };
        encoder_outputs
    }
}

impl LanguageGenerator<BartForConditionalGeneration, RobertaVocab, RobertaTokenizer>
    for BartGenerator
{
}

/// # Language generation model based on the Marian architecture for machine translation
pub struct MarianGenerator {
    model: MarianForConditionalGeneration,
    tokenizer: MarianTokenizer,
    var_store: nn::VarStore,
    generate_config: GenerateConfig,
    bos_token_id: Option<i64>,
    eos_token_ids: Option<Vec<i64>>,
    pad_token_id: Option<i64>,
    is_encoder_decoder: bool,
    vocab_size: i64,
    decoder_start_id: Option<i64>,
}

impl MarianGenerator {
    /// Build a new `marianGenerator`
    ///
    /// # Arguments
    ///
    /// * `vocab_path` - Path to the model vocabulary, expected to have a structure following the [Transformers library](https://github.com/huggingface/transformers) convention
    /// * `sentencepiece_model_path` - Path to the sentencepiece model (native protobuf expected)
    /// * `config_path` - Path to the model configuration, expected to have a structure following the [Transformers library](https://github.com/huggingface/transformers) convention
    /// * `weights_path` - Path to the model weight files. These need to be converted form the `.bin` to `.ot` format using the utility script provided.
    /// * `device` - Device to run the model on, e.g. `Device::Cpu` or `Device::Cuda(0)`
    ///
    /// # Example
    ///
    /// ```no_run
    /// # use std::path::PathBuf;
    /// # use tch::Device;
    /// # fn main() -> failure::Fallible<()> {
    /// use rust_bert::pipelines::generation::{GenerateConfig, MarianGenerator};
    /// # let mut home: PathBuf = dirs::home_dir().unwrap();
    /// # home.push("rustbert");
    /// # home.push("marian-mt-en-fr");
    /// # let config_path = &home.as_path().join("config.json");
    /// # let vocab_path = &home.as_path().join("vocab.json");
    /// # let merges_path = &home.as_path().join("spiece.model");
    /// # let weights_path = &home.as_path().join("model.ot");
    /// let device = Device::cuda_if_available();
    /// let generate_config = GenerateConfig {
    ///     max_length: 512,
    ///     do_sample: true,
    ///     num_beams: 6,
    ///     temperature: 1.0,
    ///     num_return_sequences: 1,
    ///     ..Default::default()
    /// };
    /// let marian_generator = MarianGenerator::new(generate_config)?;
    /// # Ok(())
    /// # }
    /// ```
    pub fn new(generate_config: GenerateConfig) -> failure::Fallible<MarianGenerator> {
        let config_path = download_resource(&generate_config.config_resource)?;
        let vocab_path = download_resource(&generate_config.vocab_resource)?;
        let sentence_piece_path = download_resource(&generate_config.merges_resource)?;
        let weights_path = download_resource(&generate_config.model_resource)?;
        let device = generate_config.device;

        generate_config.validate();
        let mut var_store = nn::VarStore::new(device);
        let tokenizer = MarianTokenizer::from_files(
            vocab_path.to_str().unwrap(),
            sentence_piece_path.to_str().unwrap(),
            false,
        );
        let config = BartConfig::from_file(config_path);
        let model = MarianForConditionalGeneration::new(&var_store.root(), &config, true);
        var_store.load(weights_path)?;

        let bos_token_id = Some(0);
        let eos_token_ids = Some(vec![tokenizer
            .vocab()
            .token_to_id(MarianVocab::eos_value())]);
        let pad_token_id = Some(tokenizer.vocab().token_to_id(MarianVocab::pad_value()));

        let vocab_size = config.vocab_size;
        let is_encoder_decoder = true;
        let decoder_start_id = Some(tokenizer.vocab().token_to_id(MarianVocab::pad_value()));

        Ok(MarianGenerator {
            model,
            tokenizer,
            var_store,
            generate_config,
            bos_token_id,
            eos_token_ids,
            pad_token_id,
            is_encoder_decoder,
            vocab_size,
            decoder_start_id,
        })
    }

    fn force_token_id_generation(&self, scores: &mut Tensor, token_ids: &[i64]) {
        let impossible_tokens: Vec<i64> = (0..self.get_vocab_size() as i64)
            .filter(|pos| !token_ids.contains(pos))
            .collect();
        let impossible_tokens = Tensor::of_slice(&impossible_tokens).to_device(scores.device());
        let _ = scores.index_fill_(1, &impossible_tokens, std::f64::NEG_INFINITY);
    }
}

impl PrivateLanguageGenerator<MarianForConditionalGeneration, MarianVocab, MarianTokenizer>
    for MarianGenerator
{
    fn get_model(&self) -> &MarianForConditionalGeneration {
        &self.model
    }
    fn get_tokenizer(&self) -> &MarianTokenizer {
        &self.tokenizer
    }
    fn get_var_store(&self) -> &nn::VarStore {
        &self.var_store
    }
    fn get_config(&self) -> &GenerateConfig {
        &self.generate_config
    }
    fn get_bos_id(&self) -> &Option<i64> {
        &self.bos_token_id
    }
    fn get_eos_ids(&self) -> &Option<Vec<i64>> {
        &self.eos_token_ids
    }
    fn get_pad_id(&self) -> &Option<i64> {
        &self.pad_token_id
    }
    fn is_encoder_decoder(&self) -> bool {
        self.is_encoder_decoder
    }
    fn get_vocab_size(&self) -> i64 {
        self.vocab_size
    }
    fn get_decoder_start_id(&self) -> Option<i64> {
        self.decoder_start_id
    }

    fn prepare_scores_for_generation(
        &self,
        scores: &mut Tensor,
        current_length: i64,
        max_length: i64,
    ) {
        let _ = scores.index_fill_(
            1,
            &Tensor::of_slice(&[self.get_pad_id().unwrap()])
                .to_kind(Int64)
                .to_device(scores.device()),
            std::f64::NEG_INFINITY,
        );
        if current_length == max_length - 1 {
            self.force_token_id_generation(scores, self.get_eos_ids().as_ref().unwrap());
        }
    }

    fn encode(&self, input_ids: &Tensor, attention_mask: Option<&Tensor>) -> Option<Tensor> {
        Some(self.get_model().encode(input_ids, attention_mask))
    }

    fn prepare_inputs_for_generation<'a>(
        &self,
        input_ids: Tensor,
        encoder_outputs: Option<&'a Tensor>,
        past: Cache,
        attention_mask: Tensor,
    ) -> (
        Option<Tensor>,
        Option<Tensor>,
        Option<&'a Tensor>,
        Option<Tensor>,
        Cache,
    ) {
        match past {
            Cache::BARTCache(past) => (
                None,
                Some(attention_mask),
                encoder_outputs,
                Some(input_ids),
                Cache::BARTCache(past),
            ),
            Cache::None => (
                None,
                Some(attention_mask),
                encoder_outputs,
                Some(input_ids),
                Cache::BARTCache(None),
            ),
            _ => panic!("Cache type incompatible with Marian"),
        }
    }

    fn encode_prompt_text(
        &self,
        prompt_text: Vec<&str>,
        max_len: u64,
        pad_token_id: Option<i64>,
    ) -> Tensor {
        let tokens = self.get_tokenizer().encode_list(
            prompt_text,
            max_len as usize,
            &TruncationStrategy::LongestFirst,
            0,
        );
        let token_ids = tokens
            .into_iter()
            .map(|tokenized_input| tokenized_input.token_ids)
            .collect::<Vec<Vec<i64>>>();

        let max_len = token_ids.iter().map(|input| input.len()).max().unwrap();

        let pad_token = match pad_token_id {
            Some(value) => value,
            None => self
                .get_tokenizer()
                .vocab()
                .token_to_id(RobertaVocab::unknown_value()),
        };

        let token_ids = token_ids
            .into_iter()
            .map(|mut input| {
                let temp = vec![pad_token; max_len - input.len()];
                input.extend(temp);
                input
            })
            .map(|tokens| Tensor::of_slice(&tokens).to(self.get_var_store().device()))
            .collect::<Vec<Tensor>>();

        Tensor::stack(&token_ids, 0)
    }

    fn reorder_cache(
        &self,
        past: &mut Cache,
        encoder_outputs: Option<Tensor>,
        beam_indices: &Tensor,
    ) -> Option<Tensor> {
        let encoder_outputs = match encoder_outputs {
            Some(value) => Some(value.index_select(0, beam_indices)),
            None => None,
        };
        match past {
            Cache::BARTCache(old_cache_option) => match old_cache_option {
                Some(old_cache) => {
                    let mut new_past = vec![];
                    for (self_layer_state, encoder_layer_state) in old_cache.into_iter() {
                        let new_self_layer_state = match self_layer_state {
                            Some(self_layer_state) => {
                                Some(self_layer_state.reorder_cache(beam_indices))
                            }
                            None => None,
                        };
                        let new_encoder_layer_state = match encoder_layer_state {
                            Some(encoder_layer_state) => {
                                Some(encoder_layer_state.reorder_cache(beam_indices))
                            }
                            None => None,
                        };
                        new_past.push((new_self_layer_state, new_encoder_layer_state));
                    }
                }
                None => {}
            },
            Cache::None => {}
            _ => {
                panic!("Invalid cache for BART model");
            }
        };
        encoder_outputs
    }
}

impl LanguageGenerator<MarianForConditionalGeneration, MarianVocab, MarianTokenizer>
    for MarianGenerator
{
}

pub struct T5Generator {
    model: T5ForConditionalGeneration,
    tokenizer: T5Tokenizer,
    var_store: nn::VarStore,
    generate_config: GenerateConfig,
    bos_token_id: Option<i64>,
    eos_token_ids: Option<Vec<i64>>,
    pad_token_id: Option<i64>,
    is_encoder_decoder: bool,
    vocab_size: i64,
    decoder_start_id: Option<i64>,
}

impl T5Generator {
    pub fn new(generate_config: GenerateConfig) -> failure::Fallible<T5Generator> {
        //        The following allow keeping the same GenerationConfig Default for GPT, GPT2 and BART models
        let model_resource = if &generate_config.model_resource
            == &Resource::Remote(RemoteResource::from_pretrained(Gpt2ModelResources::GPT2))
        {
            Resource::Remote(RemoteResource::from_pretrained(T5ModelResources::T5_SMALL))
        } else {
            generate_config.model_resource.clone()
        };

        let config_resource = if &generate_config.config_resource
            == &Resource::Remote(RemoteResource::from_pretrained(Gpt2ConfigResources::GPT2))
        {
            Resource::Remote(RemoteResource::from_pretrained(T5ConfigResources::T5_SMALL))
        } else {
            generate_config.config_resource.clone()
        };

        let vocab_resource = if &generate_config.vocab_resource
            == &Resource::Remote(RemoteResource::from_pretrained(Gpt2VocabResources::GPT2))
        {
            Resource::Remote(RemoteResource::from_pretrained(T5VocabResources::T5_SMALL))
        } else {
            generate_config.vocab_resource.clone()
        };

        let config_path = download_resource(&config_resource)?;
        let vocab_path = download_resource(&vocab_resource)?;
        let weights_path = download_resource(&model_resource)?;
        let device = generate_config.device;

        generate_config.validate();
        let mut var_store = nn::VarStore::new(device);
        let tokenizer = T5Tokenizer::from_file(vocab_path.to_str().unwrap(), false);
        let config = T5Config::from_file(config_path);
        let model = T5ForConditionalGeneration::new(&var_store.root(), &config, false, false);
        var_store.load(weights_path)?;

        let bos_token_id = Some(-1);
        let eos_token_ids = Some(match config.eos_token_id {
            Some(value) => vec![value],
            None => vec![1],
        });
        let pad_token_id = Some(match config.pad_token_id {
            Some(value) => value,
            None => 0,
        });
        let vocab_size = config.vocab_size;
        let is_encoder_decoder = true;
        let decoder_start_id = Some(0);

        Ok(T5Generator {
            model,
            tokenizer,
            var_store,
            generate_config,
            bos_token_id,
            eos_token_ids,
            pad_token_id,
            is_encoder_decoder,
            vocab_size,
            decoder_start_id,
        })
    }
}

impl PrivateLanguageGenerator<T5ForConditionalGeneration, T5Vocab, T5Tokenizer> for T5Generator {
    fn get_model(&self) -> &T5ForConditionalGeneration {
        &self.model
    }
    fn get_tokenizer(&self) -> &T5Tokenizer {
        &self.tokenizer
    }
    fn get_var_store(&self) -> &nn::VarStore {
        &self.var_store
    }
    fn get_config(&self) -> &GenerateConfig {
        &self.generate_config
    }
    fn get_bos_id(&self) -> &Option<i64> {
        &self.bos_token_id
    }
    fn get_eos_ids(&self) -> &Option<Vec<i64>> {
        &self.eos_token_ids
    }
    fn get_pad_id(&self) -> &Option<i64> {
        &self.pad_token_id
    }
    fn is_encoder_decoder(&self) -> bool {
        self.is_encoder_decoder
    }
    fn get_vocab_size(&self) -> i64 {
        self.vocab_size
    }
    fn get_decoder_start_id(&self) -> Option<i64> {
        self.decoder_start_id
    }

    fn encode(&self, input_ids: &Tensor, attention_mask: Option<&Tensor>) -> Option<Tensor> {
        Some(self.get_model().encode(input_ids, attention_mask))
    }

    fn prepare_inputs_for_generation<'a>(
        &self,
        input_ids: Tensor,
        encoder_outputs: Option<&'a Tensor>,
        past: Cache,
        attention_mask: Tensor,
    ) -> (
        Option<Tensor>,
        Option<Tensor>,
        Option<&'a Tensor>,
        Option<Tensor>,
        Cache,
    ) {
        match past {
            Cache::T5Cache(past) => (
                None,
                Some(attention_mask),
                encoder_outputs,
                Some(input_ids),
                Cache::T5Cache(past),
            ),
            Cache::None => (
                None,
                Some(attention_mask),
                encoder_outputs,
                Some(input_ids),
                Cache::T5Cache(None),
            ),
            _ => panic!("Cache type incompatible with T5"),
        }
    }

    fn encode_prompt_text(
        &self,
        prompt_text: Vec<&str>,
        max_len: u64,
        pad_token_id: Option<i64>,
    ) -> Tensor {
        let tokens = self.get_tokenizer().encode_list(
            prompt_text,
            max_len as usize,
            &TruncationStrategy::LongestFirst,
            0,
        );
        let token_ids = tokens
            .into_iter()
            .map(|tokenized_input| tokenized_input.token_ids)
            .collect::<Vec<Vec<i64>>>();

        let max_len = token_ids.iter().map(|input| input.len()).max().unwrap();

        let pad_token = match pad_token_id {
            Some(value) => value,
            None => self
                .get_tokenizer()
                .vocab()
                .token_to_id(T5Vocab::unknown_value()),
        };

        let token_ids = token_ids
            .into_iter()
            .map(|mut input| {
                let temp = vec![pad_token; max_len - input.len()];
                input.extend(temp);
                input
            })
            .map(|tokens| Tensor::of_slice(&tokens).to(self.get_var_store().device()))
            .collect::<Vec<Tensor>>();

        Tensor::stack(&token_ids, 0)
    }

    fn reorder_cache(
        &self,
        past: &mut Cache,
        encoder_outputs: Option<Tensor>,
        beam_indices: &Tensor,
    ) -> Option<Tensor> {
        let encoder_outputs = match encoder_outputs {
            Some(value) => Some(value.index_select(0, beam_indices)),
            None => None,
        };
        match past {
            Cache::T5Cache(old_cache_option) => match old_cache_option {
                Some(old_cache) => {
                    let mut new_past = vec![];
                    for (self_layer_state, encoder_layer_state) in old_cache.into_iter() {
                        let new_self_layer_state = match self_layer_state {
                            Some(self_layer_state) => {
                                Some(self_layer_state.reorder_cache(beam_indices))
                            }
                            None => None,
                        };
                        let new_encoder_layer_state = match encoder_layer_state {
                            Some(encoder_layer_state) => {
                                Some(encoder_layer_state.reorder_cache(beam_indices))
                            }
                            None => None,
                        };
                        new_past.push((new_self_layer_state, new_encoder_layer_state));
                    }
                }
                None => {}
            },
            Cache::None => {}
            _ => {
                panic!("Invalid cache for T5 model");
            }
        };
        encoder_outputs
    }
}

impl LanguageGenerator<T5ForConditionalGeneration, T5Vocab, T5Tokenizer> for T5Generator {}

#[derive(Debug)]
pub enum Cache {
    GPT2Cache(Option<Vec<Tensor>>),
    BARTCache(Option<Vec<(Option<BartLayerState>, Option<BartLayerState>)>>),
    T5Cache(Option<Vec<(Option<T5LayerState>, Option<T5LayerState>)>>),
    None,
}

pub(crate) mod private_generation_utils {
    use super::ordered_float::OrderedFloat;
    use crate::pipelines::generation::{BeamHypotheses, Cache, GenerateConfig, LMHeadModel};
    use itertools::Itertools;
    use rust_tokenizers::preprocessing::tokenizer::tokenization_utils::truncate_sequences;
    use rust_tokenizers::{Tokenizer, TruncationStrategy, Vocab};
    use std::cmp::{max, min};
    use std::collections::HashMap;
    use tch::kind::Kind::{Bool, Float, Int64};
    use tch::{nn, Device, Tensor};

    pub trait PrivateLanguageGenerator<T: LMHeadModel, V: Vocab, U: Tokenizer<V>> {
        fn get_model(&self) -> &T;
        fn get_tokenizer(&self) -> &U;
        fn get_var_store(&self) -> &nn::VarStore;
        fn get_config(&self) -> &GenerateConfig;
        fn get_bos_id(&self) -> &Option<i64>;
        fn get_eos_ids(&self) -> &Option<Vec<i64>>;
        fn get_pad_id(&self) -> &Option<i64>;
        fn is_encoder_decoder(&self) -> bool;
        fn get_vocab_size(&self) -> i64;
        fn get_decoder_start_id(&self) -> Option<i64>;

        fn prepare_scores_for_generation(
            &self,
            _scores: &mut Tensor,
            _current_length: i64,
            _max_length: i64,
        ) {
        }

        fn encode(&self, _input_ids: &Tensor, _attention_mask: Option<&Tensor>) -> Option<Tensor> {
            None
        }

        fn prepare_inputs_for_generation<'a>(
            &self,
            input_ids: Tensor,
            _encoder_outputs: Option<&'a Tensor>,
            past: Cache,
            attention_mask: Tensor,
        ) -> (
            Option<Tensor>,
            Option<Tensor>,
            Option<&'a Tensor>,
            Option<Tensor>,
            Cache,
        ) {
            (Some(input_ids), Some(attention_mask), None, None, past)
        }

        fn encode_prompt_text(
            &self,
            prompt_text: Vec<&str>,
            max_len: u64,
            pad_token_id: Option<i64>,
        ) -> Tensor {
            let tokens = self.get_tokenizer().tokenize_list(prompt_text);
            let token_ids = tokens
                .into_iter()
                .map(|prompt_tokens| self.get_tokenizer().convert_tokens_to_ids(&prompt_tokens))
                .collect::<Vec<Vec<i64>>>();

            let num_truncated_tokens = token_ids
                .iter()
                .map(|token_ids| {
                    if token_ids.len() > max_len as usize {
                        token_ids.len() - max_len as usize
                    } else {
                        0
                    }
                })
                .collect::<Vec<usize>>();

            let token_ids = token_ids
                .into_iter()
                .zip(num_truncated_tokens)
                .map(|(tokens, num_truncated_tokens)| {
                    truncate_sequences(
                        tokens,
                        None,
                        vec![],
                        None,
                        vec![],
                        None,
                        vec![],
                        None,
                        num_truncated_tokens,
                        &TruncationStrategy::LongestFirst,
                        0,
                    )
                    .unwrap()
                    .0
                })
                .collect::<Vec<Vec<i64>>>();

            let max_len = token_ids.iter().map(|input| input.len()).max().unwrap();

            let pad_token = match pad_token_id {
                Some(value) => value,
                None => self.get_tokenizer().vocab().token_to_id(V::unknown_value()),
            };

            let token_ids = token_ids
                .into_iter()
                .map(|input| {
                    let mut temp = vec![pad_token; max_len - input.len()];
                    temp.extend(input);
                    temp
                })
                .map(|tokens| Tensor::of_slice(&tokens).to(self.get_var_store().device()))
                .collect::<Vec<Tensor>>();

            Tensor::stack(&token_ids, 0)
        }

        fn enforce_repetition_penalty(
            &self,
            next_token_logits: &mut Tensor,
            batch_size: i64,
            num_beams: u64,
            prev_output_tokens: &Tensor,
            repetition_penalty: f64,
        ) {
            for i in 0..(batch_size * num_beams as i64) {
                for token_position in 0..prev_output_tokens.get(i).size()[0] {
                    let token = prev_output_tokens.get(i).int64_value(&[token_position]);
                    let updated_value = &next_token_logits.double_value(&[i, token]);
                    if updated_value < &0f64 {
                        &next_token_logits.get(i).index_fill_(
                            0,
                            &Tensor::of_slice(&[token])
                                .to_kind(Int64)
                                .to_device(next_token_logits.device()),
                            updated_value * repetition_penalty,
                        );
                    } else {
                        &next_token_logits.get(i).index_fill_(
                            0,
                            &Tensor::of_slice(&[token])
                                .to_kind(Int64)
                                .to_device(next_token_logits.device()),
                            updated_value / repetition_penalty,
                        );
                    }
                }
            }
        }

        fn get_banned_tokens(
            &self,
            input_ids: &Tensor,
            no_repeat_ngram_size: i64,
            cur_len: i64,
        ) -> Vec<Vec<i64>> {
            //        Ported from hugging face's transformers and fairseq (https://github.com/pytorch/fairseq/blob/master/fairseq/sequence_generator.py)
            if cur_len + 1 < no_repeat_ngram_size {
                vec![vec![]]
            } else {
                let input_ids = input_ids.to(Device::Cpu);
                let num_hypothesis = *input_ids.size().first().unwrap();
                let mut banned_tokens: Vec<Vec<i64>> = Vec::with_capacity(num_hypothesis as usize);
                for hypothesis_index in 0..num_hypothesis {
                    let hypothesis_input_ids = input_ids.get(hypothesis_index);
                    let mut generated_ngram: HashMap<Vec<i64>, Vec<i64>> = HashMap::new();
                    let input: Vec<i64> = (0..hypothesis_input_ids.size1().unwrap()).collect();
                    let hypothesis_input_ids = hypothesis_input_ids
                        .iter::<i64>()
                        .unwrap()
                        .collect::<Vec<i64>>();
                    let query = &hypothesis_input_ids
                        [cur_len as usize + 1 - no_repeat_ngram_size as usize..]
                        .to_vec();
                    let ngram_indices: Vec<(i64, i64)> = input
                        .windows(no_repeat_ngram_size as usize)
                        .map(|win| (*win.first().unwrap(), *win.last().unwrap()))
                        .collect();
                    for ngram in ngram_indices.into_iter() {
                        let ngram = &hypothesis_input_ids[ngram.0 as usize..ngram.1 as usize + 1];
                        let key = ngram[..no_repeat_ngram_size as usize - 1].to_vec();
                        let value = *ngram.last().unwrap();
                        if generated_ngram.contains_key(&key) {
                            generated_ngram.get_mut(&key).unwrap().push(value)
                        } else {
                            generated_ngram.insert(key, vec![value]);
                        }
                    }
                    let hypothesis_banned_tokens = match generated_ngram.get(query) {
                        Some(banned_tokens) => banned_tokens.clone(),
                        None => vec![],
                    };
                    banned_tokens.push(hypothesis_banned_tokens);
                }
                banned_tokens
            }
        }

        fn top_k_top_p_filtering(
            &self,
            logits: &mut Tensor,
            top_k: i64,
            top_p: f64,
            min_tokens_to_keep: i64,
        ) {
            //        Nucleus and top-k filtering introduced by Holtzman et al. (http://arxiv.org/abs/1904.09751)
            //        Ported from https://gist.github.com/thomwolf/1a5a29f6962089e871b94cbd09daf317
            let vocab_size = *logits.size().last().unwrap();
            if top_k > 0 {
                let top_k = vocab_size - min(max(top_k, min_tokens_to_keep), vocab_size);
                let (_, indices_to_remove) = logits.topk(top_k, -1, false, false);
                for index in 0..*logits.size().first().unwrap() {
                    &logits.get(index).index_fill_(
                        0,
                        &indices_to_remove.get(index),
                        std::f64::NEG_INFINITY,
                    );
                }
            }

            if top_p < 1f64 {
                let (sorted_logits, sorted_indices) = logits.sort(-1, true);
                let cumulative_probabilities = sorted_logits.softmax(-1, Float).cumsum(-1, Float);
                let mut sorted_indices_to_remove =
                    cumulative_probabilities.ge(top_p).to_kind(Int64);
                if min_tokens_to_keep > 1 {
                    &sorted_indices_to_remove.index_fill_(
                        1,
                        &Tensor::arange1(0, min_tokens_to_keep + 1, (Int64, logits.device())),
                        0,
                    );
                }
                let _ = sorted_indices_to_remove.index_copy_(
                    1,
                    &Tensor::arange1(1, vocab_size, (Int64, logits.device())),
                    &sorted_indices_to_remove
                        .slice(1, 0, vocab_size - 1, 1)
                        .copy(),
                );
                let _ = sorted_indices_to_remove.index_fill_(
                    1,
                    &Tensor::of_slice(&[0])
                        .to_kind(Int64)
                        .to_device(sorted_indices_to_remove.device()),
                    0,
                );
                let indices_to_remove = sorted_indices_to_remove
                    .scatter(1, &sorted_indices, &sorted_indices_to_remove)
                    .to_kind(Bool);
                let _ = logits.masked_fill_(&indices_to_remove, std::f64::NEG_INFINITY);
            }
        }

        fn generate_no_beam_search(
            &self,
            input_ids: Tensor,
            encoder_outputs: Option<Tensor>,
            cur_len: i64,
            min_length: i64,
            max_length: i64,
            do_sample: bool,
            temperature: f64,
            top_k: i64,
            top_p: f64,
            repetition_penalty: f64,
            no_repeat_ngram_size: i64,
            pad_token_id: Option<i64>,
            eos_token_ids: Option<Vec<i64>>,
            batch_size: i64,
            attention_mask: Tensor,
        ) -> Tensor {
            let mut unfinished_sentences =
                Tensor::ones(&[batch_size], (Int64, self.get_var_store().device()));
            let mut sentence_lengths: Tensor =
                Tensor::ones(&[batch_size], (Int64, self.get_var_store().device()))
                    * max_length as i64;
            let mut attention_mask = attention_mask.copy();
            let mut input_ids = input_ids.copy();
            let mut past: Cache = Cache::None;
            let mut outputs: Tensor;
            let mut current_length = cur_len;
            while current_length < max_length {
                let (
                    prepared_input,
                    prepared_attention_mask,
                    prepared_encoder_output,
                    prepared_decoder_input,
                    prepared_past,
                ) = self.prepare_inputs_for_generation(
                    input_ids.copy(),
                    encoder_outputs.as_ref(),
                    past,
                    attention_mask.copy(),
                );
                let temp = self
                    .get_model()
                    .forward_t(
                        &prepared_input,
                        prepared_past,
                        &prepared_attention_mask,
                        &None,
                        &None,
                        &None,
                        prepared_encoder_output,
                        &prepared_decoder_input,
                        false,
                    )
                    .unwrap();
                outputs = temp.0;
                past = temp.2;
                let mut next_token_logits = outputs.select(1, -1);
                //            Reduce probability for repeated inputs
                if repetition_penalty > 1f64 {
                    self.enforce_repetition_penalty(
                        &mut next_token_logits,
                        batch_size,
                        1,
                        &input_ids,
                        repetition_penalty,
                    )
                }
                //            Get banned tokens and set their probability to 0
                if no_repeat_ngram_size > 0 {
                    let banned_tokens = self.get_banned_tokens(
                        &input_ids,
                        no_repeat_ngram_size as i64,
                        current_length as i64,
                    );
                    for (batch_index, index_banned_token) in
                        (0..banned_tokens.len() as i64).zip(banned_tokens)
                    {
                        &next_token_logits.get(batch_index).index_fill_(
                            0,
                            &Tensor::of_slice(&index_banned_token)
                                .to_device(next_token_logits.device()),
                            std::f64::NEG_INFINITY,
                        );
                    }
                }

                //            Do not allow eos token if min length is not reached
                if (&eos_token_ids.is_some()) & (current_length < min_length) {
                    &next_token_logits.index_fill_(
                        1,
                        &Tensor::of_slice(eos_token_ids.as_ref().unwrap())
                            .to(next_token_logits.device()),
                        std::f64::NEG_INFINITY,
                    );
                }

                //            Top-k and top-p sampling
                let next_token = if do_sample {
                    if temperature > 1f64 {
                        next_token_logits = next_token_logits / temperature;
                    }
                    self.top_k_top_p_filtering(&mut next_token_logits, top_k as i64, top_p, 1);
                    let probabilities = next_token_logits.softmax(-1, Float);
                    probabilities.multinomial(1, false).squeeze1(1)
                } else {
                    next_token_logits.argmax(-1, false)
                };

                //            Add tokens to unfinished sentences
                let tokens_to_add = match &eos_token_ids {
                    Some(_) => {
                        next_token * &unfinished_sentences
                            - pad_token_id.unwrap() * (&unfinished_sentences - 1)
                    }
                    None => next_token,
                };

                input_ids = Tensor::cat(&[input_ids, tokens_to_add.unsqueeze(-1)], -1);
                if eos_token_ids.is_some() {
                    for eos_token_id in eos_token_ids.as_ref().unwrap() {
                        let sentence_with_eos = tokens_to_add.eq(*eos_token_id).to_kind(Int64);
                        let sentence_with_eos: Tensor = sentence_with_eos * &unfinished_sentences;
                        let _ = sentence_lengths.masked_fill_(
                            &sentence_with_eos
                                .to_kind(Bool)
                                .to_device(sentence_lengths.device()),
                            current_length as i64 + 1,
                        );
                        unfinished_sentences = -unfinished_sentences * (sentence_with_eos - 1);
                    }
                    if i64::from(unfinished_sentences.max()) == 0 {
                        break;
                    }
                }
                if !self.is_encoder_decoder() {
                    attention_mask = Tensor::cat(
                        &[
                            attention_mask.as_ref(),
                            Tensor::ones(
                                &[*attention_mask.size().first().unwrap(), 1],
                                (Int64, attention_mask.device()),
                            )
                            .as_ref(),
                        ],
                        -1,
                    );
                }
                current_length += 1;
            }

            let decoded = if i64::from(&sentence_lengths.min().ne1(&sentence_lengths.max())) > 0 {
                match pad_token_id {
                    Some(pad_value) => {
                        let decoded: Tensor = Tensor::ones(
                            &[batch_size, i64::from(sentence_lengths.max())],
                            (Int64, input_ids.device()),
                        ) * pad_value;
                        for hypothesis_index in 0..*input_ids.size().first().unwrap() {
                            let _ = decoded.get(hypothesis_index).index_copy_(
                                0,
                                &Tensor::arange1(
                                    0,
                                    i64::from(sentence_lengths.get(hypothesis_index)),
                                    (Int64, input_ids.device()),
                                ),
                                &input_ids.get(hypothesis_index).slice(
                                    0,
                                    0,
                                    i64::from(sentence_lengths.get(hypothesis_index)),
                                    1,
                                ),
                            );
                        }
                        decoded
                    }
                    None => input_ids,
                }
            } else {
                input_ids
            };
            decoded
        }

        fn generate_beam_search(
            &self,
            input_ids: Tensor,
            encoder_outputs: Option<Tensor>,
            cur_len: i64,
            min_length: i64,
            max_length: i64,
            do_sample: bool,
            early_stopping: bool,
            temperature: f64,
            top_k: i64,
            top_p: f64,
            repetition_penalty: f64,
            no_repeat_ngram_size: i64,
            pad_token_id: Option<i64>,
            eos_token_ids: Option<Vec<i64>>,
            batch_size: i64,
            num_return_sequences: i64,
            length_penalty: f64,
            num_beams: i64,
            attention_mask: Tensor,
        ) -> Tensor {
            let mut hypotheses = (0..batch_size)
                .map(|_| BeamHypotheses::new(num_beams, max_length, length_penalty, early_stopping))
                .collect::<Vec<BeamHypotheses>>();

            let vocab_size = self.get_vocab_size();
            let beam_scores = Tensor::zeros(
                &[batch_size, num_beams],
                (Float, self.get_var_store().device()),
            );
            if !do_sample {
                let _ = beam_scores
                    .slice(1, 1, *beam_scores.size().last().unwrap(), 1)
                    .fill_(-1e9);
            }

            let mut beam_scores = beam_scores.view_(&[-1]);
            let mut beam_tokens: Tensor;
            let mut beam_indices: Tensor;
            let mut past: Cache = Cache::None;
            let mut done = vec![false; batch_size as usize];

            let mut attention_mask = attention_mask.copy();
            let mut input_ids = input_ids.copy();
            let mut outputs: Tensor;
            let mut encoder_outputs = encoder_outputs;
            let mut current_length = cur_len;

            while current_length < max_length {
                let (
                    prepared_input,
                    prepared_attention_mask,
                    prepared_encoder_output,
                    prepared_decoder_input,
                    prepared_past,
                ) = self.prepare_inputs_for_generation(
                    input_ids.copy(),
                    encoder_outputs.as_ref(),
                    past,
                    attention_mask.copy(),
                );
                let temp = self
                    .get_model()
                    .forward_t(
                        &prepared_input,
                        prepared_past,
                        &prepared_attention_mask,
                        &None,
                        &None,
                        &None,
                        prepared_encoder_output,
                        &prepared_decoder_input,
                        false,
                    )
                    .unwrap();
                outputs = temp.0;
                past = temp.2;

                let mut next_token_logits = outputs.select(1, -1);

                //            Reduce probability for repeated inputs
                if repetition_penalty > 1f64 {
                    self.enforce_repetition_penalty(
                        &mut next_token_logits,
                        batch_size,
                        1,
                        &input_ids,
                        repetition_penalty,
                    )
                }

                if temperature > 1f64 {
                    next_token_logits = next_token_logits / temperature;
                }
                let mut scores = next_token_logits.log_softmax(-1, Float);
                if self.is_encoder_decoder() & !do_sample {
                    self.prepare_scores_for_generation(&mut scores, current_length, max_length);
                }
                //            Do not allow eos token if min length is not reached
                if (&eos_token_ids.is_some()) & (current_length < min_length) {
                    &scores.index_fill_(
                        1,
                        &Tensor::of_slice(eos_token_ids.as_ref().unwrap()).to(scores.device()),
                        std::f64::NEG_INFINITY,
                    );
                }
                //            Get banned tokens and set their probability to 0
                if no_repeat_ngram_size > 0 {
                    let banned_tokens = self.get_banned_tokens(
                        &input_ids,
                        no_repeat_ngram_size as i64,
                        current_length as i64,
                    );
                    for (batch_index, index_banned_token) in
                        (0..banned_tokens.len() as i64).zip(banned_tokens)
                    {
                        &scores.get(batch_index).index_fill_(
                            0,
                            &Tensor::of_slice(&index_banned_token)
                                .to_device(next_token_logits.device()),
                            std::f64::NEG_INFINITY,
                        );
                    }
                }

                let (next_scores, next_tokens) = if do_sample {
                    let mut _scores: Tensor =
                        &scores + &beam_scores.unsqueeze(-1).expand_as(&scores);
                    self.top_k_top_p_filtering(&mut _scores, top_k as i64, top_p, 2);
                    let _scores = _scores
                        .contiguous()
                        .view((batch_size, num_beams * vocab_size));

                    let probabilities = _scores.softmax(-1, Float);
                    let next_tokens = probabilities.multinomial(2 * num_beams, false);
                    let next_scores = _scores.gather(-1, &next_tokens, false);
                    let (next_scores, next_scores_indices) = next_scores.sort(1, true);
                    let next_tokens = next_tokens.gather(-1, &next_scores_indices, false);
                    (next_scores, next_tokens)
                } else {
                    let next_scores: Tensor =
                        &scores + &beam_scores.unsqueeze(-1).expand_as(&scores);
                    let next_scores = next_scores
                        .contiguous()
                        .view((batch_size, num_beams * vocab_size));
                    next_scores.topk(2 * num_beams, 1, true, true)
                };

                let mut next_batch_beam: Vec<(f64, i64, i64)> = vec![];
                for batch_index in 0..batch_size {
                    if done[batch_index as usize] {
                        assert!(
                            hypotheses[batch_index as usize].len() >= num_beams,
                            "Batch cannot be completed if all beams have not been generated"
                        );
                        assert!(
                            eos_token_ids.is_some() & pad_token_id.is_some(),
                            "EOS and Padding tokens need to be defined if the number of generated \
                             beams is greater than the target number fo beams"
                        );
                        next_batch_beam.append(
                            &mut (0..num_beams)
                                .map(|_| (0f64, pad_token_id.unwrap(), 0i64))
                                .collect::<Vec<(f64, i64, i64)>>(),
                        );
                        continue;
                    }

                    let mut next_sentence_beam: Vec<(f64, i64, i64)> = vec![];

                    let mut beam_token_rank = 0;
                    let beam_token_rank_max_value =
                        *next_tokens.get(batch_index).size().first().unwrap() - 1;
                    loop {
                        let beam_token_id =
                            next_tokens.int64_value(&[batch_index, beam_token_rank]);
                        let beam_token_score =
                            next_scores.double_value(&[batch_index, beam_token_rank]);
                        let beam_id = beam_token_id / vocab_size;
                        let token_id = beam_token_id % vocab_size;

                        let effective_beam_id = batch_index * num_beams + beam_id;

                        if eos_token_ids.as_ref().is_some() {
                            if eos_token_ids.as_ref().unwrap().contains(&token_id) {
                                if beam_token_rank >= num_beams {
                                    beam_token_rank += 1;
                                    continue;
                                }
                                hypotheses[batch_index as usize]
                                    .add(input_ids.get(effective_beam_id).copy(), beam_token_score)
                            } else {
                                next_sentence_beam.push((
                                    beam_token_score,
                                    token_id,
                                    effective_beam_id,
                                ));
                            }
                        } else {
                            next_sentence_beam.push((
                                beam_token_score,
                                token_id,
                                effective_beam_id,
                            ));
                        }

                        if (next_sentence_beam.len() as i64 == num_beams)
                            | (beam_token_rank == beam_token_rank_max_value)
                        {
                            break;
                        }
                        beam_token_rank += 1;
                    }

                    done[batch_index as usize] = done[batch_index as usize]
                        | hypotheses[batch_index as usize].is_done(
                            f64::from(next_scores.get(batch_index).max()),
                            current_length,
                        );

                    assert_eq!(
                        next_sentence_beam.len() as i64,
                        num_beams,
                        "Beam incomplete"
                    );
                    next_batch_beam.append(&mut next_sentence_beam);
                }
                if done.iter().all(|&x| x) {
                    break;
                }

                beam_scores = Tensor::of_slice(
                    &next_batch_beam
                        .iter()
                        .map(|(score, _, _)| *score)
                        .collect_vec(),
                )
                .to(input_ids.device());
                beam_tokens = Tensor::of_slice(
                    &next_batch_beam
                        .iter()
                        .map(|(_, token, _)| *token)
                        .collect_vec(),
                )
                .to(input_ids.device());
                beam_indices = Tensor::of_slice(
                    &next_batch_beam
                        .iter()
                        .map(|(_, _, index)| *index)
                        .collect_vec(),
                )
                .to(input_ids.device());

                input_ids = input_ids.index_select(0, &beam_indices);
                input_ids = Tensor::cat(&[input_ids, beam_tokens.unsqueeze(1)], -1);
                encoder_outputs = self.reorder_cache(&mut past, encoder_outputs, &beam_indices);

                if !self.is_encoder_decoder() {
                    attention_mask = Tensor::cat(
                        &[
                            attention_mask.as_ref(),
                            Tensor::ones(
                                &[*attention_mask.size().first().unwrap(), 1],
                                (Int64, attention_mask.device()),
                            )
                            .as_ref(),
                        ],
                        -1,
                    );
                }
                current_length += 1;
            }

            let mut batch_index = 0i64;

            loop {
                if batch_index == batch_size {
                    break;
                }
                if done[batch_index as usize] {
                    batch_index += 1;
                    continue;
                }
                for beam_index in 0..num_beams {
                    let effective_beam_id = batch_index * num_beams + beam_index;
                    let final_score = f64::from(beam_scores.get(effective_beam_id));
                    let final_tokens = input_ids.get(effective_beam_id);
                    hypotheses[batch_index as usize].add(final_tokens, final_score);
                }
                batch_index += 1;
            }

            let (output_batch_size, output_num_return_sequences_per_batch) = if do_sample {
                (batch_size, 1)
            } else {
                (batch_size * num_return_sequences, num_return_sequences)
            };

            let mut sentence_lengths =
                Tensor::zeros(&[output_batch_size], (Int64, input_ids.device()));
            let mut best_ids = vec![];

            for (hypothesis_index, hypothesis) in hypotheses.iter().enumerate() {
                let mut sorted_hypotheses = hypothesis.clone();
                &sorted_hypotheses
                    .beams
                    .sort_by_key(|(score, _)| OrderedFloat(*score));
                for j in 0..output_num_return_sequences_per_batch {
                    let effective_batch_index =
                        output_num_return_sequences_per_batch * hypothesis_index as i64 + j;
                    let (_, best_hyp) = sorted_hypotheses.beams.pop().unwrap();
                    let _ = sentence_lengths.index_fill_(
                        0,
                        &Tensor::of_slice(&[effective_batch_index]).to(sentence_lengths.device()),
                        *best_hyp.size().first().unwrap(),
                    );
                    best_ids.push(best_hyp);
                }
            }

            let decoded = if i64::from(sentence_lengths.max()) != i64::from(sentence_lengths.min())
            {
                let sentence_max_length = min(i64::from(sentence_lengths.max()) + 1, max_length);
                let decoded: Tensor = Tensor::ones(
                    &[output_batch_size, sentence_max_length],
                    (Int64, input_ids.device()),
                ) * pad_token_id.unwrap();
                for hypothesis_index in 0..best_ids.len() {
                    let _ = decoded.get(hypothesis_index as i64).index_copy_(
                        0,
                        &Tensor::arange1(
                            0,
                            i64::from(sentence_lengths.get(hypothesis_index as i64)),
                            (Int64, input_ids.device()),
                        ),
                        &best_ids[hypothesis_index],
                    );
                    let sentence_length = i64::from(sentence_lengths.get(hypothesis_index as i64));
                    if sentence_length < max_length {
                        let _ = decoded.get(hypothesis_index as i64).index_fill_(
                            0,
                            &Tensor::of_slice(&[sentence_length]).to_device(input_ids.device()),
                            eos_token_ids.as_ref().unwrap()[0],
                        );
                    }
                }
                decoded
            } else {
                Tensor::stack(&best_ids, 0)
                    .to_kind(Int64)
                    .to(input_ids.device())
            };

            decoded
        }

        fn reorder_cache(
            &self,
            past: &mut Cache,
            _encoder_outputs: Option<Tensor>,
            beam_indices: &Tensor,
        ) -> Option<Tensor> {
            match past {
                Cache::None => None,
                Cache::GPT2Cache(cached_decoder_state) => {
                    match cached_decoder_state {
                        Some(value) => {
                            // let mut reordered_past = vec!();
                            for layer_past in value.iter_mut() {
                                *layer_past = layer_past.index_select(1, beam_indices);
                            }
                            None
                        }
                        None => None,
                    }
                }
                Cache::BARTCache(_) => {
                    panic!("Not implemented");
                }
                Cache::T5Cache(_) => {
                    panic!("Not implemented");
                }
            }
        }
    }
}

/// # Common trait for text generation models.
/// Main API for text generation
pub trait LanguageGenerator<T: LMHeadModel, V: Vocab, U: Tokenizer<V>>:
    PrivateLanguageGenerator<T, V, U>
{
    /// Generate text based on a vector of promp texts.
    ///
    /// # Arguments
    ///
    /// * `prompt_texts` - `Option<Vec<&str>>` Optional vector of text prompts. An empty prompt to the model may be passed if the model implement a `bos_id`.
    /// * `attention_mask` - `Option<Tensor>` Optional attention mask to hide portions of the prompt.
    ///
    /// # Returns
    /// * `Vec<String>` Vector of generated strings based on the prompts of length *number_of_prompts* x *num_return_sequences*.
    ///
    /// # Example
    ///
    /// ```no_run
    /// # use std::path::PathBuf;
    /// # use tch::Device;
    /// # fn main() -> failure::Fallible<()> {
    /// use rust_bert::pipelines::generation::{GPT2Generator, GenerateConfig, LanguageGenerator};
    /// # let mut home: PathBuf = dirs::home_dir().unwrap();
    /// # home.push("rustbert");
    /// # home.push("gpt2");
    /// # let config_path = &home.as_path().join("config.json");
    /// # let vocab_path = &home.as_path().join("vocab.txt");
    /// # let merges_path = &home.as_path().join("merges.txt");
    /// # let weights_path = &home.as_path().join("model.ot");
    /// let device = Device::cuda_if_available();
    /// let generate_config = GenerateConfig {
    ///     max_length: 30,
    ///     do_sample: true,
    ///     num_beams: 5,
    ///     temperature: 1.1,
    ///     num_return_sequences: 3,
    ///     ..Default::default()
    /// };
    /// let mut gpt2_generator = GPT2Generator::new(generate_config)?;
    /// let input_context = "The dog";
    /// let second_input_context = "The cat was";
    /// let output = gpt2_generator.generate(Some(vec![input_context, second_input_context]), None);
    /// # Ok(())
    /// # }
    /// ```
    /// Example output: \
    /// ```no_run
    /// # let output =
    /// [
    ///     "The dog's owners, however, did not want to be named. According to the lawsuit, the animal's owner, a 29-year",
    ///     "The dog has always been part of the family. \"He was always going to be my dog and he was always looking out for me",
    ///     "The dog has been able to stay in the home for more than three months now. \"It's a very good dog. She's",
    ///     "The cat was discovered earlier this month in the home of a relative of the deceased. The cat\'s owner, who wished to remain anonymous,",
    ///     "The cat was pulled from the street by two-year-old Jazmine.\"I didn't know what to do,\" she said",
    ///     "The cat was attacked by two stray dogs and was taken to a hospital. Two other cats were also injured in the attack and are being treated."
    /// ]
    /// # ;
    /// ```
    fn generate(
        &self,
        prompt_texts: Option<Vec<&str>>,
        attention_mask: Option<Tensor>,
    ) -> Vec<String> {
        let eos_token_ids = PrivateLanguageGenerator::get_eos_ids(self).clone();

        let config = PrivateLanguageGenerator::get_config(self);
        let max_length = config.max_length;
        let encoding_max_len = if self.is_encoder_decoder() {
            1024u64
        } else {
            max_length
        };
        let pad_token_id = match self.get_pad_id() {
            Some(value) => Some(*value),
            None => match &eos_token_ids {
                Some(eos_ids) => Some(eos_ids[0]),
                None => None,
            },
        };

        let input_ids = match prompt_texts {
            Some(text) => self.encode_prompt_text(text, encoding_max_len, pad_token_id),
            None => match self.get_bos_id() {
                Some(bos_id) => {
                    Tensor::ones(&[1, 1], (Int64, self.get_var_store().device())) * *bos_id
                }
                None => panic!(
                    "A model with a BOS token must be used to start generation with an empty input"
                ),
            },
        };
        let generated = self.generate_from_ids_and_past(input_ids, attention_mask);
        let mut output = Vec::with_capacity(generated.len());
        for generated_sequence in generated {
            output.push(self.get_tokenizer().decode(generated_sequence, true, true));
        }
        output
    }

    fn generate_from_ids_and_past(
        &self,
        input_ids: Tensor,
        attention_mask: Option<Tensor>,
    ) -> Vec<Vec<i64>> {
        let eos_token_ids = PrivateLanguageGenerator::get_eos_ids(self).clone();

        let config = PrivateLanguageGenerator::get_config(self);
        let do_sample = config.do_sample;
        let num_return_sequences = config.num_return_sequences;
        let num_beams = config.num_beams;
        let min_length = config.min_length;
        let max_length = config.max_length;
        let early_stopping = config.early_stopping;
        let temperature = config.temperature;
        let top_k = config.top_k;
        let top_p = config.top_p;
        let repetition_penalty = config.repetition_penalty;
        let length_penalty = config.length_penalty;
        let no_repeat_ngram_size = config.no_repeat_ngram_size;

        let pad_token_id = match self.get_pad_id() {
            Some(value) => Some(*value),
            None => match &eos_token_ids {
                Some(eos_ids) => Some(eos_ids[0]),
                None => None,
            },
        };

        let input_ids_len = *input_ids.size().last().unwrap();
        let cur_len = if !self.is_encoder_decoder() {
            *input_ids.size().last().unwrap()
        } else {
            1
        };
        let batch_size = *input_ids.size().first().unwrap();

        let (effective_batch_size, effective_batch_mult) = match do_sample {
            true => (
                batch_size * num_return_sequences as i64,
                num_return_sequences as i64,
            ),
            false => (batch_size, 1),
        };

        let attention_mask = match attention_mask {
            Some(value) => value,
            None => match self.get_pad_id() {
<<<<<<< HEAD
                Some(pad_id) => input_ids.ne(*pad_id).to_kind(Bool),
                None => input_ids.ones_like().to_kind(Bool),
=======
                Some(pad_id) => input_ids.ne(*pad_id).to_kind(Int64),
                None => input_ids.ones_like().to_kind(Int64),
>>>>>>> b27918a8
            },
        };

        let encoder_outputs = if self.is_encoder_decoder() {
            let encoder_outputs = self.encode(&input_ids, Some(&attention_mask)).unwrap();
            let expanded_batch_indices = Tensor::arange(batch_size, (Int64, input_ids.device()))
                .view((-1, 1))
                .repeat(&[1, num_beams as i64 * effective_batch_mult])
                .view(-1);
            Some(encoder_outputs.index_select(0, &expanded_batch_indices))
        } else {
            None
        };

        let (input_ids, attention_mask) = if !self.is_encoder_decoder() {
            if (num_return_sequences > 1) | (num_beams > 1) {
                (
                    input_ids
                        .unsqueeze(1)
                        .expand(
                            &[batch_size, effective_batch_mult * num_beams as i64, cur_len],
                            true,
                        )
                        .contiguous()
                        .view((effective_batch_size * num_beams as i64, cur_len)),
                    attention_mask
                        .unsqueeze(1)
                        .expand(
                            &[batch_size, effective_batch_mult * num_beams as i64, cur_len],
                            true,
                        )
                        .contiguous()
                        .view((effective_batch_size * num_beams as i64, cur_len)),
                )
            } else {
                (input_ids, attention_mask)
            }
        } else {
            let decoder_start_token_id = self
                .get_decoder_start_id()
                .expect("decoder start id must be specified for encoder decoders");
            let input_ids = Tensor::full(
                &[effective_batch_size * num_beams as i64, 1],
                decoder_start_token_id,
                (Int64, input_ids.device()),
            );
            let attention_mask = if (num_return_sequences > 1) | (num_beams > 1) {
                attention_mask
                    .unsqueeze(1)
                    .expand(
                        &[
                            batch_size,
                            effective_batch_mult * num_beams as i64,
                            input_ids_len,
                        ],
                        true,
                    )
                    .contiguous()
                    .view((effective_batch_size * num_beams as i64, input_ids_len))
            } else {
                attention_mask
            };
            (input_ids, attention_mask)
        };

        let decoded = no_grad(|| {
            if num_beams > 1 {
                self.generate_beam_search(
                    input_ids,
                    encoder_outputs,
                    cur_len,
                    min_length as i64,
                    max_length as i64,
                    do_sample,
                    early_stopping,
                    temperature,
                    top_k as i64,
                    top_p,
                    repetition_penalty,
                    no_repeat_ngram_size as i64,
                    pad_token_id,
                    eos_token_ids,
                    effective_batch_size,
                    num_return_sequences as i64,
                    length_penalty,
                    num_beams as i64,
                    attention_mask,
                )
            } else {
                self.generate_no_beam_search(
                    input_ids,
                    encoder_outputs,
                    cur_len,
                    min_length as i64,
                    max_length as i64,
                    do_sample,
                    temperature,
                    top_k as i64,
                    top_p,
                    repetition_penalty,
                    no_repeat_ngram_size as i64,
                    pad_token_id,
                    eos_token_ids,
                    effective_batch_size,
                    attention_mask,
                )
            }
        });
        let num_sequences = *decoded.size().first().unwrap();
        let mut output_ids = Vec::with_capacity(num_sequences as usize);
        for sequence_index in 0..num_sequences {
            let sequence_output_ids = decoded
                .as_ref()
                .get(sequence_index)
                .iter::<i64>()
                .unwrap()
                .collect::<Vec<i64>>();
            output_ids.push(sequence_output_ids.clone());
        }
        output_ids
    }
}

#[derive(Debug)]
struct BeamHypotheses {
    max_length: i64,
    length_penalty: f64,
    early_stopping: bool,
    num_beams: i64,
    beams: Vec<(f64, Tensor)>,
    worst_score: f64,
}

impl Clone for BeamHypotheses {
    fn clone(&self) -> Self {
        BeamHypotheses {
            max_length: self.max_length,
            length_penalty: self.length_penalty,
            early_stopping: self.early_stopping,
            num_beams: self.num_beams,
            beams: self
                .beams
                .iter()
                .map(|(score, tensor)| (*score, tensor.copy()))
                .collect_vec(),
            worst_score: self.worst_score,
        }
    }
}

impl BeamHypotheses {
    fn new(
        num_beams: i64,
        max_length: i64,
        length_penalty: f64,
        early_stopping: bool,
    ) -> BeamHypotheses {
        BeamHypotheses {
            max_length: max_length - 1,
            length_penalty,
            early_stopping,
            num_beams,
            beams: Vec::with_capacity(num_beams as usize + 1),
            worst_score: std::f64::INFINITY,
        }
    }

    fn len(&self) -> i64 {
        self.beams.len() as i64
    }

    fn add(&mut self, hypothesis: Tensor, sum_log_probabilities: f64) {
        let score = sum_log_probabilities
            / ((*hypothesis.size().first().unwrap() as f64).powf(self.length_penalty));
        if (self.len() < self.num_beams) | (score > self.worst_score) {
            self.beams.push((score, hypothesis));
            if self.len() > self.num_beams {
                let (worst_score_position, _) = self
                    .beams
                    .iter()
                    .enumerate()
                    .min_by_key(|(_, (score, _))| OrderedFloat(*score))
                    .unwrap();
                let _ = self.beams.remove(worst_score_position);
            }
            self.worst_score = self
                .beams
                .iter()
                .min_by_key(|(score, _)| OrderedFloat(*score))
                .unwrap()
                .0;
        }
    }

    fn is_done(&self, best_sum_log_probabilities: f64, current_length: i64) -> bool {
        if self.len() < self.num_beams {
            false
        } else if self.early_stopping {
            true
        } else {
            self.worst_score
                >= best_sum_log_probabilities / (current_length as f64).powf(self.length_penalty)
        }
    }
}

/// # Language Model trait
/// Shared trait between language generation models (e.g. GPT2, GPT, BART) used in language generation pipelines.
pub trait LMHeadModel {
    /// Forward pass through the model. Example provided for GPT2.
    ///
    /// # Arguments
    ///
    /// * `input_ids` - Optional input tensor of shape (*batch size*, *sequence_length*). If None, pre-computed embeddings must be provided (see `input_embeds`)
    /// * `layer_past` - Optional vector of size *n_layer* containing the past keys and values of each layer of shape (*2*, *batch size*, *number of heads*, *past_sequence_length*, *hidden size per head*). When provided, these are concatenated with the current input keys and values.
    /// * `attention_mask` - Optional mask of shape (*batch size*, *sequence_length*). Masked position have value 0, non-masked value 1. If None set to 1
    /// * `input_embeds` - Optional pre-computed input embeddings of shape (*batch size*, *sequence_length*, *hidden_size*). If None, input ids must be provided (see `input_ids`)
    /// * `token_type_ids` - Optional token type ids used to indicate the portion of the input the token belongs to. If not None, token type embeddings will be added to the token and position embeddings.
    /// * `position_ids` - Optional position ids of shape (*batch size*, *sequence_length*). If None, will be incremented starting from the length of the past input.
    /// * `train` - boolean flag to turn on/off the dropout layers in the model. Should be set to false for inference.
    ///
    /// # Returns
    ///
    /// * `output` - `Tensor` of shape (*batch size*, *sequence_length*, *vocab_size*) representing the logits for each vocab item and position
    /// * `past` - `Option<Vec<Tensor>>` of length *n_layer* containing the past keys and values of each layer of shape (*2*, *batch size*, *number of heads*, *past_sequence_length*, *hidden size per head*)
    /// * `hidden_states` - `Option<Vec<Tensor>>` of length *num_hidden_layers* with shape (*batch size*, *sequence_length*, *hidden_size*)
    /// * `attentions` - `Option<Vec<Tensor>>` of length *num_hidden_layers* with shape (*batch size*, *sequence_length*, *hidden_size*)
    ///
    /// # Example
    ///
    /// ```no_run
    /// # use tch::{nn, Device, Tensor, no_grad};
    /// # use rust_bert::Config;
    /// # use std::path::Path;
    /// # use tch::kind::Kind::{Int64, Double};
    /// use rust_bert::gpt2::{GPT2LMHeadModel, Gpt2Config};
    /// use rust_bert::pipelines::generation::{Cache, LMHeadModel};
    /// # let config_path = Path::new("path/to/config.json");
    /// # let vocab_path = Path::new("path/to/vocab.txt");
    /// # let device = Device::Cpu;
    /// # let vs = nn::VarStore::new(device);
    /// # let config = Gpt2Config::from_file(config_path);
    /// # let mut gpt2_model: GPT2LMHeadModel = GPT2LMHeadModel::new(&vs.root(), &config);
    /// let (batch_size, sequence_length, past_sequence_length) = (64, 128, 56);
    /// let input_tensor = Tensor::rand(&[batch_size, sequence_length], (Int64, device));
    /// let mut past: Vec<Tensor> = Vec::with_capacity(config.n_layer as usize);
    /// for _ in 0..config.n_layer as usize {
    ///     past.push(Tensor::rand(
    ///         &[
    ///             2,
    ///             batch_size,
    ///             config.n_head,
    ///             past_sequence_length,
    ///             config.n_embd / config.n_head,
    ///         ],
    ///         (Double, device),
    ///     ))
    /// }
    /// let attention_mask = Tensor::zeros(&[batch_size, sequence_length], (Int64, device));
    /// let token_type_ids = Tensor::ones(&[batch_size, sequence_length], (Int64, device));
    /// let position_ids = Tensor::arange(sequence_length, (Int64, device))
    ///     .expand(&[batch_size, sequence_length], true);
    ///
    /// let (output, encoder_output, past, hidden_states, attentions) = no_grad(|| {
    ///     gpt2_model
    ///         .forward_t(
    ///             &Some(input_tensor),
    ///             Cache::GPT2Cache(Some(past)),
    ///             &Some(attention_mask),
    ///             &Some(token_type_ids),
    ///             &Some(position_ids),
    ///             &None,
    ///             None,
    ///             &None,
    ///             false,
    ///         )
    ///         .unwrap()
    /// });
    /// ```
    fn forward_t(
        &self,
        input_ids: &Option<Tensor>,
        layer_past: Cache,
        attention_mask: &Option<Tensor>,
        token_type_ids: &Option<Tensor>,
        position_ids: &Option<Tensor>,
        input_embeds: &Option<Tensor>,
        encoder_outputs: Option<&Tensor>,
        decoder_input_ids: &Option<Tensor>,
        train: bool,
    ) -> Result<
        (
            Tensor,
            Option<Tensor>,
            Cache,
            Option<Vec<Tensor>>,
            Option<Vec<Tensor>>,
        ),
        &'static str,
    >;
}<|MERGE_RESOLUTION|>--- conflicted
+++ resolved
@@ -87,7 +87,7 @@
     Gpt2Tokenizer, Gpt2Vocab, OpenAiGptTokenizer, OpenAiGptVocab, RobertaTokenizer, RobertaVocab,
     Tokenizer, TruncationStrategy, Vocab,
 };
-use tch::kind::Kind::{Bool, Int64};
+use tch::kind::Kind::Int64;
 use tch::{nn, no_grad, Device, Tensor};
 
 extern crate ordered_float;
@@ -1624,6 +1624,7 @@
             let mut past: Cache = Cache::None;
             let mut outputs: Tensor;
             let mut current_length = cur_len;
+
             while current_length < max_length {
                 let (
                     prepared_input,
@@ -1653,6 +1654,7 @@
                     .unwrap();
                 outputs = temp.0;
                 past = temp.2;
+
                 let mut next_token_logits = outputs.select(1, -1);
                 //            Reduce probability for repeated inputs
                 if repetition_penalty > 1f64 {
@@ -2315,13 +2317,8 @@
         let attention_mask = match attention_mask {
             Some(value) => value,
             None => match self.get_pad_id() {
-<<<<<<< HEAD
-                Some(pad_id) => input_ids.ne(*pad_id).to_kind(Bool),
-                None => input_ids.ones_like().to_kind(Bool),
-=======
                 Some(pad_id) => input_ids.ne(*pad_id).to_kind(Int64),
                 None => input_ids.ones_like().to_kind(Int64),
->>>>>>> b27918a8
             },
         };
 
