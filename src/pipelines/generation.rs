--- conflicted
+++ resolved
@@ -327,7 +327,7 @@
 }
 
 impl PrivateLanguageGenerator<OpenAIGPTLMHeadModel, OpenAiGptVocab, OpenAiGptTokenizer>
-    for OpenAIGenerator
+for OpenAIGenerator
 {
     fn get_model(&self) -> &OpenAIGPTLMHeadModel {
         &self.model
@@ -362,9 +362,8 @@
 }
 
 impl LanguageGenerator<OpenAIGPTLMHeadModel, OpenAiGptVocab, OpenAiGptTokenizer>
-    for OpenAIGenerator
-{
-}
+for OpenAIGenerator
+{}
 
 /// # Language generation model based on the GPT2 architecture
 pub struct GPT2Generator {
@@ -665,7 +664,7 @@
 }
 
 impl PrivateLanguageGenerator<BartForConditionalGeneration, RobertaVocab, RobertaTokenizer>
-    for BartGenerator
+for BartGenerator
 {
     fn get_model(&self) -> &BartForConditionalGeneration {
         &self.model
@@ -827,9 +826,8 @@
 }
 
 impl LanguageGenerator<BartForConditionalGeneration, RobertaVocab, RobertaTokenizer>
-    for BartGenerator
-{
-}
+for BartGenerator
+{}
 
 /// # Language generation model based on the Marian architecture for machine translation
 pub struct MarianGenerator {
@@ -935,7 +933,7 @@
 }
 
 impl PrivateLanguageGenerator<MarianForConditionalGeneration, MarianVocab, MarianTokenizer>
-    for MarianGenerator
+for MarianGenerator
 {
     fn get_model(&self) -> &MarianForConditionalGeneration {
         &self.model
@@ -1102,9 +1100,8 @@
 }
 
 impl LanguageGenerator<MarianForConditionalGeneration, MarianVocab, MarianTokenizer>
-    for MarianGenerator
-{
-}
+for MarianGenerator
+{}
 
 pub struct T5Generator {
     model: T5ForConditionalGeneration,
@@ -1389,8 +1386,7 @@
             _scores: &mut Tensor,
             _current_length: i64,
             _max_length: i64,
-        ) {
-        }
+        ) {}
 
         fn encode(&self, _input_ids: &Tensor, _attention_mask: Option<&Tensor>) -> Option<Tensor> {
             None
@@ -1452,8 +1448,8 @@
                         &TruncationStrategy::LongestFirst,
                         0,
                     )
-                    .unwrap()
-                    .0
+                        .unwrap()
+                        .0
                 })
                 .collect::<Vec<Vec<i64>>>();
 
@@ -1680,7 +1676,7 @@
                         current_length as i64,
                     );
                     for (batch_index, index_banned_token) in
-                        (0..banned_tokens.len() as i64).zip(banned_tokens)
+                    (0..banned_tokens.len() as i64).zip(banned_tokens)
                     {
                         let _ = next_token_logits.get(batch_index).index_fill_(
                             0,
@@ -1752,7 +1748,7 @@
                                 &[*attention_mask.size().first().unwrap(), 1],
                                 (Int64, attention_mask.device()),
                             )
-                            .as_ref(),
+                                .as_ref(),
                         ],
                         -1,
                     );
@@ -1836,7 +1832,6 @@
             let mut outputs: Tensor;
             let mut encoder_outputs = encoder_outputs;
             let mut current_length = cur_len;
-<<<<<<< HEAD
             println!("Beam search preparation: {:?}", t0.elapsed().as_millis());
             let mut input_preparation = vec![];
             let mut forward_pass = vec![];
@@ -1844,12 +1839,8 @@
             let mut postprocessing = vec![];
             let mut sampling = vec![];
             let mut beam_update = vec![];
-            while current_length < max_length {
+            while current_length < gen_opt.max_length {
                 let t0 = Instant::now();
-=======
-
-            while current_length < gen_opt.max_length {
->>>>>>> 47d9a101
                 let (
                     prepared_input,
                     prepared_attention_mask,
@@ -1903,12 +1894,6 @@
                         gen_opt.repetition_penalty,
                     )
                 }
-<<<<<<< HEAD
-                if temperature > 1f64 {
-                    next_token_logits = next_token_logits / temperature;
-                }
-
-=======
 
                 if gen_opt.temperature > 1f64 {
                     next_token_logits /= gen_opt.temperature;
@@ -1921,7 +1906,6 @@
                         gen_opt.max_length,
                     );
                 }
->>>>>>> 47d9a101
                 //            Do not allow eos token if min length is not reached
                 if (gen_opt.eos_token_ids.is_some()) & (current_length < gen_opt.min_length) {
                     let _ = scores.index_fill_(
@@ -1939,7 +1923,7 @@
                         current_length,
                     );
                     for (batch_index, index_banned_token) in
-                        (0..banned_tokens.len() as i64).zip(banned_tokens)
+                    (0..banned_tokens.len() as i64).zip(banned_tokens)
                     {
                         let _ = scores.get(batch_index).index_fill_(
                             0,
@@ -1949,14 +1933,9 @@
                         );
                     }
                 }
-<<<<<<< HEAD
                 postprocessing.push(t0.elapsed().as_millis());
                 let t0 = Instant::now();
-                let (next_scores, next_tokens) = if do_sample {
-=======
-
                 let (next_scores, next_tokens) = if gen_opt.do_sample {
->>>>>>> 47d9a101
                     let mut _scores: Tensor =
                         &scores + &beam_scores.unsqueeze(-1).expand_as(&scores);
                     self.top_k_top_p_filtering(&mut _scores, gen_opt.top_k, gen_opt.top_p, 2);
@@ -2068,21 +2047,21 @@
                         .map(|(score, _, _)| *score)
                         .collect_vec(),
                 )
-                .to(input_ids.device());
+                    .to(input_ids.device());
                 beam_tokens = Tensor::of_slice(
                     &next_batch_beam
                         .iter()
                         .map(|(_, token, _)| *token)
                         .collect_vec(),
                 )
-                .to(input_ids.device());
+                    .to(input_ids.device());
                 beam_indices = Tensor::of_slice(
                     &next_batch_beam
                         .iter()
                         .map(|(_, _, index)| *index)
                         .collect_vec(),
                 )
-                .to(input_ids.device());
+                    .to(input_ids.device());
 
                 input_ids = input_ids.index_select(0, &beam_indices);
                 input_ids = Tensor::cat(&[input_ids, beam_tokens.unsqueeze(1)], -1);
@@ -2096,7 +2075,7 @@
                                 &[*attention_mask.size().first().unwrap(), 1],
                                 (Int64, attention_mask.device()),
                             )
-                            .as_ref(),
+                                .as_ref(),
                         ],
                         -1,
                     );
@@ -2232,7 +2211,7 @@
 /// # Common trait for text generation models.
 /// Main API for text generation
 pub trait LanguageGenerator<T: LMHeadModel, V: Vocab, U: Tokenizer<V>>:
-    PrivateLanguageGenerator<T, V, U>
+PrivateLanguageGenerator<T, V, U>
 {
     /// Generate text based on a vector of promp texts.
     ///
@@ -2446,9 +2425,6 @@
             (input_ids, attention_mask)
         };
 
-<<<<<<< HEAD
-        println!("Preparation 2: {:?}", t0.elapsed().as_millis());
-=======
         let gen_opt = GenerateOptions {
             min_length,
             max_length,
@@ -2466,7 +2442,6 @@
             length_penalty,
         };
 
->>>>>>> 47d9a101
         let decoded = no_grad(|| {
             if num_beams > 1 {
                 self.generate_beam_search(
