// Copyright 2018 The Google AI Language Team Authors, Facebook AI Research authors.
// Copyright 2018 Google AI, Google Brain and Carnegie Mellon University Authors and the HuggingFace Inc. team.
// Copyright (c) 2018, NVIDIA CORPORATION.  All rights reserved.
// Copyright 2019 Guillaume Becquin
// Licensed under the Apache License, Version 2.0 (the "License");
// you may not use this file except in compliance with the License.
// You may obtain a copy of the License at
//     http://www.apache.org/licenses/LICENSE-2.0
// Unless required by applicable law or agreed to in writing, software
// distributed under the License is distributed on an "AS IS" BASIS,
// WITHOUT WARRANTIES OR CONDITIONS OF ANY KIND, either express or implied.
// See the License for the specific language governing permissions and
// limitations under the License.

//! # Natural Language Generation pipeline
//! Generate language based on a prompt. GPT2 and GPT available as base models.
//! Include techniques such as beam search, top-k and nucleus sampling, temperature setting and repetition penalty.
//! Supports batch generation of sentences from several prompts. Sequences will be left-padded with the model's padding token if present, the unknown token otherwise.
//! This may impact the results and it is recommended to submit prompts of similar length for best results.
//! All resources for this model can be downloaded using the Python utility script included in this repository.
//! 1. Set-up a Python virtual environment and install dependencies (in ./requirements.txt)
//! 2. Run the conversion script python /utils/download-dependencies_gpt2.py (or /utils/download-dependencies_openaigpt.py)
//! The dependencies will be downloaded to the user's home directory, under ~/rustbert/gpt2 (~/rustbert/openai-gpt respectively)
//!
//! ```no_run
//! # fn main() -> anyhow::Result<()> {
//! use rust_bert::pipelines::generation::{GPT2Generator, GenerateConfig, LanguageGenerator};
//!
//! let generate_config = GenerateConfig {
//!     max_length: 30,
//!     do_sample: true,
//!     num_beams: 5,
//!     temperature: 1.1,
//!     num_return_sequences: 3,
//!     ..Default::default()
//! };
//! let mut gpt2_generator = GPT2Generator::new(generate_config)?;
//!
//! let input_context = "The dog";
//! let second_input_context = "The cat was";
//! let output = gpt2_generator.generate(Some(vec![input_context, second_input_context]), None);
//! # Ok(())
//! # }
//! ```
//!
//! Example output: \
//! ```no_run
//! # let output =
//! [
//!     "The dog's owners, however, did not want to be named. According to the lawsuit, the animal's owner, a 29-year",
//!     "The dog has always been part of the family. \"He was always going to be my dog and he was always looking out for me",
//!     "The dog has been able to stay in the home for more than three months now. \"It's a very good dog. She's",
//!     "The cat was discovered earlier this month in the home of a relative of the deceased. The cat\'s owner, who wished to remain anonymous,",
//!     "The cat was pulled from the street by two-year-old Jazmine.\"I didn't know what to do,\" she said",
//!     "The cat was attacked by two stray dogs and was taken to a hospital. Two other cats were also injured in the attack and are being treated."
//! ]
//! # ;
//! ```

use self::ordered_float::OrderedFloat;
use crate::bart::{
    BartConfig, BartConfigResources, BartForConditionalGeneration, BartMergesResources,
    BartModelResources, BartVocabResources, LayerState as BartLayerState,
};
use crate::common::error::RustBertError;
use crate::common::resources::{RemoteResource, Resource};
use crate::gpt2::{
    GPT2LMHeadModel, Gpt2Config, Gpt2ConfigResources, Gpt2MergesResources, Gpt2ModelResources,
    Gpt2VocabResources,
};
use crate::marian::MarianForConditionalGeneration;
use crate::openai_gpt::{
    OpenAIGPTLMHeadModel, OpenAiGptConfigResources, OpenAiGptMergesResources,
    OpenAiGptModelResources, OpenAiGptVocabResources,
};
use crate::pipelines::generation::private_generation_utils::PrivateLanguageGenerator;
use crate::t5::{
    LayerState as T5LayerState, T5Config, T5ConfigResources, T5ForConditionalGeneration,
    T5ModelResources, T5VocabResources,
};
use crate::Config;
use itertools::Itertools;
use rust_tokenizers::preprocessing::tokenizer::marian_tokenizer::MarianTokenizer;
use rust_tokenizers::preprocessing::tokenizer::t5_tokenizer::T5Tokenizer;
use rust_tokenizers::preprocessing::vocab::marian_vocab::MarianVocab;
use rust_tokenizers::preprocessing::vocab::t5_vocab::T5Vocab;
use rust_tokenizers::{
    Gpt2Tokenizer, Gpt2Vocab, OpenAiGptTokenizer, OpenAiGptVocab, RobertaTokenizer, RobertaVocab,
    Tokenizer, TruncationStrategy, Vocab,
};
use std::time::Instant;
use tch::kind::Kind::Int64;
use tch::{nn, no_grad, Device, Tensor};

extern crate ordered_float;

/// # Configuration for text generation
pub struct GenerateConfig {
    /// Model weights resource (default: pretrained GPT2 model)
    pub model_resource: Resource,
    /// Config resource (default: pretrained GPT2 model)
    pub config_resource: Resource,
    /// Vocab resource (default: pretrained GPT2 model)
    pub vocab_resource: Resource,
    /// Merges resource (default: pretrained GPT2 model)
    pub merges_resource: Resource,
    /// Minimum sequence length (default: 0)
    pub min_length: u64,
    /// Maximum sequence length (default: 20)
    pub max_length: u64,
    /// Sampling flag. If true, will perform top-k and/or nucleus sampling on generated tokens, otherwise greedy (deterministic) decoding (default: true)
    pub do_sample: bool,
    /// Early stopping flag indicating if the beam search should stop as soon as `num_beam` hypotheses have been generated (default: false)
    pub early_stopping: bool,
    /// Number of beams for beam search (default: 5)
    pub num_beams: u64,
    /// Temperature setting. Values higher than 1 will improve originality at the risk of reducing relevance (default: 1.0)
    pub temperature: f64,
    /// Top_k values for sampling tokens. Value higher than 0 will enable the feature (default: 0)
    pub top_k: u64,
    /// Top_p value for [Nucleus sampling, Holtzman et al.](http://arxiv.org/abs/1904.09751). Keep top tokens until cumulative probability reaches top_p (default: 0.9)
    pub top_p: f64,
    /// Repetition penalty (mostly useful for CTRL decoders). Values higher than 1 will penalize tokens that have been already generated. (default: 1.0)
    pub repetition_penalty: f64,
    /// Exponential penalty based on the length of the hypotheses generated (default: 1.0)
    pub length_penalty: f64,
    /// Number of allowed repetitions of n-grams. Values higher than 0 turn on this feature (default: 3)
    pub no_repeat_ngram_size: u64,
    /// Number of sequences to return for each prompt text (default: 1)
    pub num_return_sequences: u64,
    /// Device to place the model on (default: CUDA/GPU when available)
    pub device: Device,
}

impl Default for GenerateConfig {
    fn default() -> GenerateConfig {
        GenerateConfig {
            model_resource: Resource::Remote(RemoteResource::from_pretrained(
                Gpt2ModelResources::GPT2,
            )),
            config_resource: Resource::Remote(RemoteResource::from_pretrained(
                Gpt2ConfigResources::GPT2,
            )),
            vocab_resource: Resource::Remote(RemoteResource::from_pretrained(
                Gpt2VocabResources::GPT2,
            )),
            merges_resource: Resource::Remote(RemoteResource::from_pretrained(
                Gpt2MergesResources::GPT2,
            )),
            min_length: 0,
            max_length: 20,
            do_sample: true,
            early_stopping: false,
            num_beams: 5,
            temperature: 1.0,
            top_k: 0,
            top_p: 0.9,
            repetition_penalty: 1.0,
            length_penalty: 1.0,
            no_repeat_ngram_size: 3,
            num_return_sequences: 1,
            device: Device::cuda_if_available(),
        }
    }
}

impl GenerateConfig {
    fn validate(&self) {
        assert!(self.temperature > 0f64, "temperature must positive");
        assert!(
            (self.top_p >= 0f64) & (self.top_p <= 1f64),
            "top_p must be 0 and 1"
        );
        assert!(
            self.repetition_penalty >= 1f64,
            "repetition_penalty must be greater than 1"
        );
        assert!(
            self.length_penalty > 0f64,
            "length_penalty must be strictly greater than 0"
        );
        assert!(
            self.num_return_sequences > 0u64,
            "num_return_sequences must be strictly greater than 0"
        );
        assert!(
            self.num_beams > 0u64,
            "num_beams must be strictly greater than 0"
        );

        if !self.do_sample {
            if self.num_beams == 1 {
                assert_eq!(
                    self.num_return_sequences, 1,
                    "num_return_sequences must be set to 1 for greedy decoding"
                )
            } else {
                assert!(
                    self.num_beams >= self.num_return_sequences,
                    "num_return_sequences must be lower than the number of beams"
                )
            }
        }
    }
}

/// # Language generation model based on the GPT architecture
pub struct OpenAIGenerator {
    model: OpenAIGPTLMHeadModel,
    tokenizer: OpenAiGptTokenizer,
    var_store: nn::VarStore,
    generate_config: GenerateConfig,
    bos_token_id: Option<i64>,
    eos_token_ids: Option<Vec<i64>>,
    pad_token_id: Option<i64>,
    is_encoder_decoder: bool,
    vocab_size: i64,
    decoder_start_id: Option<i64>,
}

impl OpenAIGenerator {
    /// Build a new `OpenAIGenerator`
    ///
    /// # Arguments
    ///
    /// * `generate_config` - `GenerateConfig` object containing the resource references (model, vocabulary, configuration), generation options and device placement (CPU/GPU)
    ///
    /// # Example
    ///
    /// ```no_run
    /// # fn main() -> anyhow::Result<()> {
    /// use rust_bert::pipelines::generation::{GenerateConfig, OpenAIGenerator};
    /// let generate_config = GenerateConfig {
    ///     max_length: 30,
    ///     do_sample: true,
    ///     num_beams: 5,
    ///     temperature: 1.1,
    ///     num_return_sequences: 3,
    ///     ..Default::default()
    /// };
    /// let gpt_generator = OpenAIGenerator::new(generate_config)?;
    /// # Ok(())
    /// # }
    /// ```
    pub fn new(generate_config: GenerateConfig) -> Result<OpenAIGenerator, RustBertError> {
        generate_config.validate();

        //        The following allow keeping the same GenerationConfig Default for GPT, GPT2 and BART models
        let model_resource = if &generate_config.model_resource
            == &Resource::Remote(RemoteResource::from_pretrained(Gpt2ModelResources::GPT2))
        {
            Resource::Remote(RemoteResource::from_pretrained(
                OpenAiGptModelResources::GPT,
            ))
        } else {
            generate_config.model_resource.clone()
        };

        let config_resource = if &generate_config.config_resource
            == &Resource::Remote(RemoteResource::from_pretrained(Gpt2ConfigResources::GPT2))
        {
            Resource::Remote(RemoteResource::from_pretrained(
                OpenAiGptConfigResources::GPT,
            ))
        } else {
            generate_config.config_resource.clone()
        };

        let vocab_resource = if &generate_config.vocab_resource
            == &Resource::Remote(RemoteResource::from_pretrained(Gpt2VocabResources::GPT2))
        {
            Resource::Remote(RemoteResource::from_pretrained(
                OpenAiGptVocabResources::GPT,
            ))
        } else {
            generate_config.vocab_resource.clone()
        };

        let merges_resource = if &generate_config.merges_resource
            == &Resource::Remote(RemoteResource::from_pretrained(Gpt2MergesResources::GPT2))
        {
            Resource::Remote(RemoteResource::from_pretrained(
                OpenAiGptMergesResources::GPT,
            ))
        } else {
            generate_config.merges_resource.clone()
        };

        let config_path = config_resource.get_local_path()?;
        let vocab_path = vocab_resource.get_local_path()?;
        let merges_path = merges_resource.get_local_path()?;
        let weights_path = model_resource.get_local_path()?;
        let device = generate_config.device;

        let mut var_store = nn::VarStore::new(device);
        let tokenizer = OpenAiGptTokenizer::from_file(
            vocab_path.to_str().unwrap(),
            merges_path.to_str().unwrap(),
            true,
        )?;
        let config = Gpt2Config::from_file(config_path);
        let model = OpenAIGPTLMHeadModel::new(&var_store.root(), &config);
        var_store.load(weights_path)?;

        let bos_token_id = None;
        let eos_token_ids = None;
        let pad_token_id = None;
        let is_encoder_decoder = false;
        let vocab_size = config.vocab_size;
        let decoder_start_id = None;

        Ok(OpenAIGenerator {
            model,
            tokenizer,
            var_store,
            generate_config,
            bos_token_id,
            eos_token_ids,
            pad_token_id,
            is_encoder_decoder,
            vocab_size,
            decoder_start_id,
        })
    }
}

impl PrivateLanguageGenerator<OpenAIGPTLMHeadModel, OpenAiGptVocab, OpenAiGptTokenizer>
    for OpenAIGenerator
{
    fn get_model(&self) -> &OpenAIGPTLMHeadModel {
        &self.model
    }
    fn get_tokenizer(&self) -> &OpenAiGptTokenizer {
        &self.tokenizer
    }
    fn get_var_store(&self) -> &nn::VarStore {
        &self.var_store
    }
    fn get_config(&self) -> &GenerateConfig {
        &self.generate_config
    }
    fn get_bos_id(&self) -> &Option<i64> {
        &self.bos_token_id
    }
    fn get_eos_ids(&self) -> &Option<Vec<i64>> {
        &self.eos_token_ids
    }
    fn get_pad_id(&self) -> &Option<i64> {
        &self.pad_token_id
    }
    fn is_encoder_decoder(&self) -> bool {
        self.is_encoder_decoder
    }
    fn get_vocab_size(&self) -> i64 {
        self.vocab_size
    }
    fn get_decoder_start_id(&self) -> Option<i64> {
        self.decoder_start_id
    }
}

impl LanguageGenerator<OpenAIGPTLMHeadModel, OpenAiGptVocab, OpenAiGptTokenizer>
    for OpenAIGenerator
{
}

/// # Language generation model based on the GPT2 architecture
pub struct GPT2Generator {
    model: GPT2LMHeadModel,
    tokenizer: Gpt2Tokenizer,
    var_store: nn::VarStore,
    generate_config: GenerateConfig,
    bos_token_id: Option<i64>,
    eos_token_ids: Option<Vec<i64>>,
    pad_token_id: Option<i64>,
    is_encoder_decoder: bool,
    vocab_size: i64,
    decoder_start_id: Option<i64>,
}

impl GPT2Generator {
    /// Build a new `GPT2Generator`
    ///
    /// # Arguments
    ///
    /// * `generate_config` - `GenerateConfig` object containing the resource references (model, vocabulary, configuration), generation options and device placement (CPU/GPU)
    ///
    /// # Example
    ///
    /// ```no_run
    /// # fn main() -> anyhow::Result<()> {
    /// use rust_bert::pipelines::generation::{GPT2Generator, GenerateConfig};
    ///
    /// let generate_config = GenerateConfig {
    ///     max_length: 30,
    ///     do_sample: true,
    ///     num_beams: 5,
    ///     temperature: 1.1,
    ///     num_return_sequences: 3,
    ///     ..Default::default()
    /// };
    /// let gpt2_generator = GPT2Generator::new(generate_config)?;
    /// # Ok(())
    /// # }
    /// ```
    pub fn new(generate_config: GenerateConfig) -> Result<GPT2Generator, RustBertError> {
        let config_path = generate_config.config_resource.get_local_path()?;
        let vocab_path = generate_config.vocab_resource.get_local_path()?;
        let merges_path = generate_config.merges_resource.get_local_path()?;
        let weights_path = generate_config.model_resource.get_local_path()?;
        let device = generate_config.device;

        generate_config.validate();
        let mut var_store = nn::VarStore::new(device);
        let tokenizer = Gpt2Tokenizer::from_file(
            vocab_path.to_str().unwrap(),
            merges_path.to_str().unwrap(),
            false,
        )?;
        let config = Gpt2Config::from_file(config_path);
        let model = GPT2LMHeadModel::new(&var_store.root(), &config);
        var_store.load(weights_path)?;

        let bos_token_id = Some(tokenizer.vocab().token_to_id(Gpt2Vocab::bos_value()));
        let eos_token_ids = Some(vec![tokenizer.vocab().token_to_id(Gpt2Vocab::eos_value())]);
        let pad_token_id = None;
        let is_encoder_decoder = false;
        let vocab_size = config.vocab_size;
        let decoder_start_id = None;

        Ok(GPT2Generator {
            model,
            tokenizer,
            var_store,
            generate_config,
            bos_token_id,
            eos_token_ids,
            pad_token_id,
            is_encoder_decoder,
            vocab_size,
            decoder_start_id,
        })
    }
}

impl PrivateLanguageGenerator<GPT2LMHeadModel, Gpt2Vocab, Gpt2Tokenizer> for GPT2Generator {
    fn get_model(&self) -> &GPT2LMHeadModel {
        &self.model
    }
    fn get_tokenizer(&self) -> &Gpt2Tokenizer {
        &self.tokenizer
    }
    fn get_var_store(&self) -> &nn::VarStore {
        &self.var_store
    }
    fn get_config(&self) -> &GenerateConfig {
        &self.generate_config
    }
    fn get_bos_id(&self) -> &Option<i64> {
        &self.bos_token_id
    }
    fn get_eos_ids(&self) -> &Option<Vec<i64>> {
        &self.eos_token_ids
    }
    fn get_pad_id(&self) -> &Option<i64> {
        &self.pad_token_id
    }
    fn is_encoder_decoder(&self) -> bool {
        self.is_encoder_decoder
    }
    fn get_vocab_size(&self) -> i64 {
        self.vocab_size
    }
    fn get_decoder_start_id(&self) -> Option<i64> {
        self.decoder_start_id
    }

    fn prepare_inputs_for_generation<'a>(
        &self,
        input_ids: Tensor,
        _encoder_outputs: Option<&'a Tensor>,
        past: Cache,
        attention_mask: Tensor,
    ) -> (
        Option<Tensor>,
        Option<Tensor>,
        Option<&'a Tensor>,
        Option<Tensor>,
        Cache,
    ) {
        match past {
            Cache::GPT2Cache(past) => {
                if past.is_some() {
                    (
                        Some(input_ids.select(1, -1).unsqueeze(-1)),
                        Some(attention_mask),
                        None,
                        None,
                        Cache::GPT2Cache(past),
                    )
                } else {
                    (
                        Some(input_ids),
                        Some(attention_mask),
                        None,
                        None,
                        Cache::GPT2Cache(None),
                    )
                }
            }
            Cache::None => (
                Some(input_ids),
                Some(attention_mask),
                None,
                None,
                Cache::GPT2Cache(None),
            ),
            _ => panic!("Cache type incompatible with GPT2"),
        }
    }
}

impl LanguageGenerator<GPT2LMHeadModel, Gpt2Vocab, Gpt2Tokenizer> for GPT2Generator {}

/// # Language generation model based on the Bart architecture
pub struct BartGenerator {
    model: BartForConditionalGeneration,
    tokenizer: RobertaTokenizer,
    var_store: nn::VarStore,
    generate_config: GenerateConfig,
    bos_token_id: Option<i64>,
    eos_token_ids: Option<Vec<i64>>,
    pad_token_id: Option<i64>,
    is_encoder_decoder: bool,
    vocab_size: i64,
    decoder_start_id: Option<i64>,
}

impl BartGenerator {
    /// Build a new `BartGenerator`
    ///
    /// # Arguments
    ///
    /// * `vocab_path` - Path to the model vocabulary, expected to have a structure following the [Transformers library](https://github.com/huggingface/transformers) convention
    /// * `merges_path` - Path to the bpe merges, expected to have a structure following the [Transformers library](https://github.com/huggingface/transformers) convention
    /// * `config_path` - Path to the model configuration, expected to have a structure following the [Transformers library](https://github.com/huggingface/transformers) convention
    /// * `weights_path` - Path to the model weight files. These need to be converted form the `.bin` to `.ot` format using the utility script provided.
    /// * `device` - Device to run the model on, e.g. `Device::Cpu` or `Device::Cuda(0)`
    ///
    /// # Example
    ///
    /// ```no_run
    /// # use std::path::PathBuf;
    /// # use tch::Device;
    /// # fn main() -> anyhow::Result<()> {
    /// use rust_bert::pipelines::generation::{BartGenerator, GenerateConfig};
    /// # let mut home: PathBuf = dirs::home_dir().unwrap();
    /// # home.push("rustbert");
    /// # home.push("openai-gpt");
    /// # let config_path = &home.as_path().join("config.json");
    /// # let vocab_path = &home.as_path().join("vocab.txt");
    /// # let merges_path = &home.as_path().join("merges.txt");
    /// # let weights_path = &home.as_path().join("model.ot");
    /// let device = Device::cuda_if_available();
    /// let generate_config = GenerateConfig {
    ///     max_length: 30,
    ///     do_sample: true,
    ///     num_beams: 5,
    ///     temperature: 1.1,
    ///     num_return_sequences: 3,
    ///     ..Default::default()
    /// };
    /// let bart_generator = BartGenerator::new(generate_config)?;
    /// # Ok(())
    /// # }
    /// ```
    pub fn new(generate_config: GenerateConfig) -> Result<BartGenerator, RustBertError> {
        //        The following allow keeping the same GenerationConfig Default for GPT, GPT2 and BART models
        let model_resource = if &generate_config.model_resource
            == &Resource::Remote(RemoteResource::from_pretrained(Gpt2ModelResources::GPT2))
        {
            Resource::Remote(RemoteResource::from_pretrained(BartModelResources::BART))
        } else {
            generate_config.model_resource.clone()
        };

        let config_resource = if &generate_config.config_resource
            == &Resource::Remote(RemoteResource::from_pretrained(Gpt2ConfigResources::GPT2))
        {
            Resource::Remote(RemoteResource::from_pretrained(BartConfigResources::BART))
        } else {
            generate_config.config_resource.clone()
        };

        let vocab_resource = if &generate_config.vocab_resource
            == &Resource::Remote(RemoteResource::from_pretrained(Gpt2VocabResources::GPT2))
        {
            Resource::Remote(RemoteResource::from_pretrained(BartVocabResources::BART))
        } else {
            generate_config.vocab_resource.clone()
        };

        let merges_resource = if &generate_config.merges_resource
            == &Resource::Remote(RemoteResource::from_pretrained(Gpt2MergesResources::GPT2))
        {
            Resource::Remote(RemoteResource::from_pretrained(BartMergesResources::BART))
        } else {
            generate_config.merges_resource.clone()
        };

        let config_path = config_resource.get_local_path()?;
        let vocab_path = vocab_resource.get_local_path()?;
        let merges_path = merges_resource.get_local_path()?;
        let weights_path = model_resource.get_local_path()?;
        let device = generate_config.device;

        generate_config.validate();
        let mut var_store = nn::VarStore::new(device);
        let tokenizer = RobertaTokenizer::from_file(
            vocab_path.to_str().unwrap(),
            merges_path.to_str().unwrap(),
            false,
            false,
        )?;
        let config = BartConfig::from_file(config_path);
        let model = BartForConditionalGeneration::new(&var_store.root(), &config, true);
        var_store.load(weights_path)?;

        let bos_token_id = Some(0);
        let eos_token_ids = Some(match config.eos_token_id {
            Some(value) => vec![value],
            None => vec![2],
        });
        let pad_token_id = Some(match config.pad_token_id {
            Some(value) => value,
            None => 1,
        });
        let vocab_size = config.vocab_size;
        let is_encoder_decoder = true;
        let decoder_start_id = Some(2);

        Ok(BartGenerator {
            model,
            tokenizer,
            var_store,
            generate_config,
            bos_token_id,
            eos_token_ids,
            pad_token_id,
            is_encoder_decoder,
            vocab_size,
            decoder_start_id,
        })
    }

    fn force_token_id_generation(&self, scores: &mut Tensor, token_ids: &[i64]) {
        let impossible_tokens: Vec<i64> = (0..self.get_vocab_size() as i64)
            .filter(|pos| !token_ids.contains(pos))
            .collect();
        let impossible_tokens = Tensor::of_slice(&impossible_tokens).to_device(scores.device());
        let _ = scores.index_fill_(1, &impossible_tokens, std::f64::NEG_INFINITY);
    }
}

impl PrivateLanguageGenerator<BartForConditionalGeneration, RobertaVocab, RobertaTokenizer>
    for BartGenerator
{
    fn get_model(&self) -> &BartForConditionalGeneration {
        &self.model
    }
    fn get_tokenizer(&self) -> &RobertaTokenizer {
        &self.tokenizer
    }
    fn get_var_store(&self) -> &nn::VarStore {
        &self.var_store
    }
    fn get_config(&self) -> &GenerateConfig {
        &self.generate_config
    }
    fn get_bos_id(&self) -> &Option<i64> {
        &self.bos_token_id
    }
    fn get_eos_ids(&self) -> &Option<Vec<i64>> {
        &self.eos_token_ids
    }
    fn get_pad_id(&self) -> &Option<i64> {
        &self.pad_token_id
    }
    fn is_encoder_decoder(&self) -> bool {
        self.is_encoder_decoder
    }
    fn get_vocab_size(&self) -> i64 {
        self.vocab_size
    }
    fn get_decoder_start_id(&self) -> Option<i64> {
        self.decoder_start_id
    }

    fn prepare_scores_for_generation(
        &self,
        scores: &mut Tensor,
        current_length: i64,
        max_length: i64,
    ) {
        if current_length == 1 {
            self.force_token_id_generation(scores, &vec![self.get_bos_id().unwrap()]);
        } else if current_length == max_length - 1 {
            self.force_token_id_generation(scores, self.get_eos_ids().as_ref().unwrap());
        }
    }

    fn encode(&self, input_ids: &Tensor, attention_mask: Option<&Tensor>) -> Option<Tensor> {
        Some(self.get_model().encode(input_ids, attention_mask))
    }

    fn prepare_inputs_for_generation<'a>(
        &self,
        input_ids: Tensor,
        encoder_outputs: Option<&'a Tensor>,
        past: Cache,
        attention_mask: Tensor,
    ) -> (
        Option<Tensor>,
        Option<Tensor>,
        Option<&'a Tensor>,
        Option<Tensor>,
        Cache,
    ) {
        match past {
            Cache::BARTCache(past) => (
                None,
                Some(attention_mask),
                encoder_outputs,
                Some(input_ids),
                Cache::BARTCache(past),
            ),
            Cache::None => (
                None,
                Some(attention_mask),
                encoder_outputs,
                Some(input_ids),
                Cache::BARTCache(None),
            ),
            _ => panic!("Cache type incompatible with BART"),
        }
    }

    fn encode_prompt_text(
        &self,
        prompt_text: Vec<&str>,
        max_len: u64,
        pad_token_id: Option<i64>,
    ) -> Tensor {
        let tokens = self.get_tokenizer().encode_list(
            prompt_text,
            max_len as usize,
            &TruncationStrategy::LongestFirst,
            0,
        );
        let token_ids = tokens
            .into_iter()
            .map(|tokenized_input| tokenized_input.token_ids)
            .collect::<Vec<Vec<i64>>>();

        let max_len = token_ids.iter().map(|input| input.len()).max().unwrap();

        let pad_token = match pad_token_id {
            Some(value) => value,
            None => self
                .get_tokenizer()
                .vocab()
                .token_to_id(RobertaVocab::unknown_value()),
        };

        let token_ids = token_ids
            .into_iter()
            .map(|mut input| {
                let temp = vec![pad_token; max_len - input.len()];
                input.extend(temp);
                input
            })
            .map(|tokens| Tensor::of_slice(&tokens).to(self.get_var_store().device()))
            .collect::<Vec<Tensor>>();

        Tensor::stack(&token_ids, 0)
    }

    fn reorder_cache(
        &self,
        past: &mut Cache,
        encoder_outputs: Option<Tensor>,
        beam_indices: &Tensor,
    ) -> Option<Tensor> {
        let encoder_outputs = match encoder_outputs {
            Some(value) => Some(value.index_select(0, beam_indices)),
            None => None,
        };
        match past {
            Cache::BARTCache(old_cache_option) => match old_cache_option {
                Some(old_cache) => {
                    for (self_layer_state, encoder_layer_state) in old_cache.into_iter() {
                        if self_layer_state.is_some() {
                            self_layer_state
                                .as_mut()
                                .unwrap()
                                .reorder_cache(beam_indices)
                        };
                        if encoder_layer_state.is_some() {
                            encoder_layer_state
                                .as_mut()
                                .unwrap()
                                .reorder_cache(beam_indices)
                        };
                    }
                }
                None => {}
            },
            Cache::None => {}
            _ => {
                panic!("Invalid cache for BART model");
            }
        };
        encoder_outputs
    }
}

impl LanguageGenerator<BartForConditionalGeneration, RobertaVocab, RobertaTokenizer>
    for BartGenerator
{
}

/// # Language generation model based on the Marian architecture for machine translation
pub struct MarianGenerator {
    model: MarianForConditionalGeneration,
    tokenizer: MarianTokenizer,
    var_store: nn::VarStore,
    generate_config: GenerateConfig,
    bos_token_id: Option<i64>,
    eos_token_ids: Option<Vec<i64>>,
    pad_token_id: Option<i64>,
    is_encoder_decoder: bool,
    vocab_size: i64,
    decoder_start_id: Option<i64>,
}

impl MarianGenerator {
    /// Build a new `marianGenerator`
    ///
    /// # Arguments
    ///
    /// * `vocab_path` - Path to the model vocabulary, expected to have a structure following the [Transformers library](https://github.com/huggingface/transformers) convention
    /// * `sentencepiece_model_path` - Path to the sentencepiece model (native protobuf expected)
    /// * `config_path` - Path to the model configuration, expected to have a structure following the [Transformers library](https://github.com/huggingface/transformers) convention
    /// * `weights_path` - Path to the model weight files. These need to be converted form the `.bin` to `.ot` format using the utility script provided.
    /// * `device` - Device to run the model on, e.g. `Device::Cpu` or `Device::Cuda(0)`
    ///
    /// # Example
    ///
    /// ```no_run
    /// # use std::path::PathBuf;
    /// # use tch::Device;
    /// # fn main() -> anyhow::Result<()> {
    /// use rust_bert::pipelines::generation::{GenerateConfig, MarianGenerator};
    /// # let mut home: PathBuf = dirs::home_dir().unwrap();
    /// # home.push("rustbert");
    /// # home.push("marian-mt-en-fr");
    /// # let config_path = &home.as_path().join("config.json");
    /// # let vocab_path = &home.as_path().join("vocab.json");
    /// # let merges_path = &home.as_path().join("spiece.model");
    /// # let weights_path = &home.as_path().join("model.ot");
    /// let device = Device::cuda_if_available();
    /// let generate_config = GenerateConfig {
    ///     max_length: 512,
    ///     do_sample: true,
    ///     num_beams: 6,
    ///     temperature: 1.0,
    ///     num_return_sequences: 1,
    ///     ..Default::default()
    /// };
    /// let marian_generator = MarianGenerator::new(generate_config)?;
    /// # Ok(())
    /// # }
    /// ```
    pub fn new(generate_config: GenerateConfig) -> Result<MarianGenerator, RustBertError> {
        let config_path = generate_config.config_resource.get_local_path()?;
        let vocab_path = generate_config.vocab_resource.get_local_path()?;
        let sentence_piece_path = generate_config.merges_resource.get_local_path()?;
        let weights_path = generate_config.model_resource.get_local_path()?;
        let device = generate_config.device;

        generate_config.validate();
        let mut var_store = nn::VarStore::new(device);
        let tokenizer = MarianTokenizer::from_files(
            vocab_path.to_str().unwrap(),
            sentence_piece_path.to_str().unwrap(),
            false,
        )?;
        let config = BartConfig::from_file(config_path);
        let model = MarianForConditionalGeneration::new(&var_store.root(), &config, true);
        var_store.load(weights_path)?;

        let bos_token_id = Some(0);
        let eos_token_ids = Some(vec![tokenizer
            .vocab()
            .token_to_id(MarianVocab::eos_value())]);
        let pad_token_id = Some(tokenizer.vocab().token_to_id(MarianVocab::pad_value()));

        let vocab_size = config.vocab_size;
        let is_encoder_decoder = true;
        let decoder_start_id = Some(tokenizer.vocab().token_to_id(MarianVocab::pad_value()));

        Ok(MarianGenerator {
            model,
            tokenizer,
            var_store,
            generate_config,
            bos_token_id,
            eos_token_ids,
            pad_token_id,
            is_encoder_decoder,
            vocab_size,
            decoder_start_id,
        })
    }

    fn force_token_id_generation(&self, scores: &mut Tensor, token_ids: &[i64]) {
        let impossible_tokens: Vec<i64> = (0..self.get_vocab_size() as i64)
            .filter(|pos| !token_ids.contains(pos))
            .collect();
        let impossible_tokens = Tensor::of_slice(&impossible_tokens).to_device(scores.device());
        let _ = scores.index_fill_(1, &impossible_tokens, std::f64::NEG_INFINITY);
    }
}

impl PrivateLanguageGenerator<MarianForConditionalGeneration, MarianVocab, MarianTokenizer>
    for MarianGenerator
{
    fn get_model(&self) -> &MarianForConditionalGeneration {
        &self.model
    }
    fn get_tokenizer(&self) -> &MarianTokenizer {
        &self.tokenizer
    }
    fn get_var_store(&self) -> &nn::VarStore {
        &self.var_store
    }
    fn get_config(&self) -> &GenerateConfig {
        &self.generate_config
    }
    fn get_bos_id(&self) -> &Option<i64> {
        &self.bos_token_id
    }
    fn get_eos_ids(&self) -> &Option<Vec<i64>> {
        &self.eos_token_ids
    }
    fn get_pad_id(&self) -> &Option<i64> {
        &self.pad_token_id
    }
    fn is_encoder_decoder(&self) -> bool {
        self.is_encoder_decoder
    }
    fn get_vocab_size(&self) -> i64 {
        self.vocab_size
    }
    fn get_decoder_start_id(&self) -> Option<i64> {
        self.decoder_start_id
    }

    fn prepare_scores_for_generation(
        &self,
        scores: &mut Tensor,
        current_length: i64,
        max_length: i64,
    ) {
        let _ = scores.index_fill_(
            1,
            &Tensor::of_slice(&[self.get_pad_id().unwrap()])
                .to_kind(Int64)
                .to_device(scores.device()),
            std::f64::NEG_INFINITY,
        );
        if current_length == max_length - 1 {
            self.force_token_id_generation(scores, self.get_eos_ids().as_ref().unwrap());
        }
    }

    fn encode(&self, input_ids: &Tensor, attention_mask: Option<&Tensor>) -> Option<Tensor> {
        Some(self.get_model().encode(input_ids, attention_mask))
    }

    fn prepare_inputs_for_generation<'a>(
        &self,
        input_ids: Tensor,
        encoder_outputs: Option<&'a Tensor>,
        past: Cache,
        attention_mask: Tensor,
    ) -> (
        Option<Tensor>,
        Option<Tensor>,
        Option<&'a Tensor>,
        Option<Tensor>,
        Cache,
    ) {
        match past {
            Cache::BARTCache(past) => (
                None,
                Some(attention_mask),
                encoder_outputs,
                Some(input_ids),
                Cache::BARTCache(past),
            ),
            Cache::None => (
                None,
                Some(attention_mask),
                encoder_outputs,
                Some(input_ids),
                Cache::BARTCache(None),
            ),
            _ => panic!("Cache type incompatible with Marian"),
        }
    }

    fn encode_prompt_text(
        &self,
        prompt_text: Vec<&str>,
        max_len: u64,
        pad_token_id: Option<i64>,
    ) -> Tensor {
        let tokens = self.get_tokenizer().encode_list(
            prompt_text,
            max_len as usize,
            &TruncationStrategy::LongestFirst,
            0,
        );
        let token_ids = tokens
            .into_iter()
            .map(|tokenized_input| tokenized_input.token_ids)
            .collect::<Vec<Vec<i64>>>();

        let max_len = token_ids.iter().map(|input| input.len()).max().unwrap();

        let pad_token = match pad_token_id {
            Some(value) => value,
            None => self
                .get_tokenizer()
                .vocab()
                .token_to_id(RobertaVocab::unknown_value()),
        };

        let token_ids = token_ids
            .into_iter()
            .map(|mut input| {
                let temp = vec![pad_token; max_len - input.len()];
                input.extend(temp);
                input
            })
            .map(|tokens| Tensor::of_slice(&tokens).to(self.get_var_store().device()))
            .collect::<Vec<Tensor>>();

        Tensor::stack(&token_ids, 0)
    }

    fn reorder_cache(
        &self,
        past: &mut Cache,
        encoder_outputs: Option<Tensor>,
        beam_indices: &Tensor,
    ) -> Option<Tensor> {
        let encoder_outputs = match encoder_outputs {
            Some(value) => Some(value.index_select(0, beam_indices)),
            None => None,
        };
        match past {
            Cache::BARTCache(old_cache_option) => match old_cache_option {
                Some(old_cache) => {
                    for (self_layer_state, encoder_layer_state) in old_cache.into_iter() {
                        if self_layer_state.is_some() {
                            self_layer_state
                                .as_mut()
                                .unwrap()
                                .reorder_cache(beam_indices)
                        };
                        if encoder_layer_state.is_some() {
                            encoder_layer_state
                                .as_mut()
                                .unwrap()
                                .reorder_cache(beam_indices)
                        };
                    }
                }
                None => {}
            },
            Cache::None => {}
            _ => {
                panic!("Invalid cache for BART model");
            }
        };
        encoder_outputs
    }
}

impl LanguageGenerator<MarianForConditionalGeneration, MarianVocab, MarianTokenizer>
    for MarianGenerator
{
}

pub struct T5Generator {
    model: T5ForConditionalGeneration,
    tokenizer: T5Tokenizer,
    var_store: nn::VarStore,
    generate_config: GenerateConfig,
    bos_token_id: Option<i64>,
    eos_token_ids: Option<Vec<i64>>,
    pad_token_id: Option<i64>,
    is_encoder_decoder: bool,
    vocab_size: i64,
    decoder_start_id: Option<i64>,
}

impl T5Generator {
    pub fn new(generate_config: GenerateConfig) -> Result<T5Generator, RustBertError> {
        //        The following allow keeping the same GenerationConfig Default for GPT, GPT2 and BART models
        let model_resource = if &generate_config.model_resource
            == &Resource::Remote(RemoteResource::from_pretrained(Gpt2ModelResources::GPT2))
        {
            Resource::Remote(RemoteResource::from_pretrained(T5ModelResources::T5_SMALL))
        } else {
            generate_config.model_resource.clone()
        };

        let config_resource = if &generate_config.config_resource
            == &Resource::Remote(RemoteResource::from_pretrained(Gpt2ConfigResources::GPT2))
        {
            Resource::Remote(RemoteResource::from_pretrained(T5ConfigResources::T5_SMALL))
        } else {
            generate_config.config_resource.clone()
        };

        let vocab_resource = if &generate_config.vocab_resource
            == &Resource::Remote(RemoteResource::from_pretrained(Gpt2VocabResources::GPT2))
        {
            Resource::Remote(RemoteResource::from_pretrained(T5VocabResources::T5_SMALL))
        } else {
            generate_config.vocab_resource.clone()
        };

        let config_path = config_resource.get_local_path()?;
        let vocab_path = vocab_resource.get_local_path()?;
        let weights_path = model_resource.get_local_path()?;
        let device = generate_config.device;

        generate_config.validate();
        let mut var_store = nn::VarStore::new(device);
        let tokenizer = T5Tokenizer::from_file(vocab_path.to_str().unwrap(), false)?;
        let config = T5Config::from_file(config_path);
        let model = T5ForConditionalGeneration::new(&var_store.root(), &config, false, false);
        var_store.load(weights_path)?;

        let bos_token_id = Some(-1);
        let eos_token_ids = Some(match config.eos_token_id {
            Some(value) => vec![value],
            None => vec![1],
        });
        let pad_token_id = Some(match config.pad_token_id {
            Some(value) => value,
            None => 0,
        });
        let vocab_size = config.vocab_size;
        let is_encoder_decoder = true;
        let decoder_start_id = Some(0);

        Ok(T5Generator {
            model,
            tokenizer,
            var_store,
            generate_config,
            bos_token_id,
            eos_token_ids,
            pad_token_id,
            is_encoder_decoder,
            vocab_size,
            decoder_start_id,
        })
    }
}

impl PrivateLanguageGenerator<T5ForConditionalGeneration, T5Vocab, T5Tokenizer> for T5Generator {
    fn get_model(&self) -> &T5ForConditionalGeneration {
        &self.model
    }
    fn get_tokenizer(&self) -> &T5Tokenizer {
        &self.tokenizer
    }
    fn get_var_store(&self) -> &nn::VarStore {
        &self.var_store
    }
    fn get_config(&self) -> &GenerateConfig {
        &self.generate_config
    }
    fn get_bos_id(&self) -> &Option<i64> {
        &self.bos_token_id
    }
    fn get_eos_ids(&self) -> &Option<Vec<i64>> {
        &self.eos_token_ids
    }
    fn get_pad_id(&self) -> &Option<i64> {
        &self.pad_token_id
    }
    fn is_encoder_decoder(&self) -> bool {
        self.is_encoder_decoder
    }
    fn get_vocab_size(&self) -> i64 {
        self.vocab_size
    }
    fn get_decoder_start_id(&self) -> Option<i64> {
        self.decoder_start_id
    }

    fn encode(&self, input_ids: &Tensor, attention_mask: Option<&Tensor>) -> Option<Tensor> {
        Some(self.get_model().encode(input_ids, attention_mask))
    }

    fn prepare_inputs_for_generation<'a>(
        &self,
        input_ids: Tensor,
        encoder_outputs: Option<&'a Tensor>,
        past: Cache,
        attention_mask: Tensor,
    ) -> (
        Option<Tensor>,
        Option<Tensor>,
        Option<&'a Tensor>,
        Option<Tensor>,
        Cache,
    ) {
        match past {
            Cache::T5Cache(past) => (
                None,
                Some(attention_mask),
                encoder_outputs,
                Some(input_ids),
                Cache::T5Cache(past),
            ),
            Cache::None => (
                None,
                Some(attention_mask),
                encoder_outputs,
                Some(input_ids),
                Cache::T5Cache(None),
            ),
            _ => panic!("Cache type incompatible with T5"),
        }
    }

    fn encode_prompt_text(
        &self,
        prompt_text: Vec<&str>,
        max_len: u64,
        pad_token_id: Option<i64>,
    ) -> Tensor {
        let tokens = self.get_tokenizer().encode_list(
            prompt_text,
            max_len as usize,
            &TruncationStrategy::LongestFirst,
            0,
        );
        let token_ids = tokens
            .into_iter()
            .map(|tokenized_input| tokenized_input.token_ids)
            .collect::<Vec<Vec<i64>>>();

        let max_len = token_ids.iter().map(|input| input.len()).max().unwrap();

        let pad_token = match pad_token_id {
            Some(value) => value,
            None => self
                .get_tokenizer()
                .vocab()
                .token_to_id(T5Vocab::unknown_value()),
        };

        let token_ids = token_ids
            .into_iter()
            .map(|mut input| {
                let temp = vec![pad_token; max_len - input.len()];
                input.extend(temp);
                input
            })
            .map(|tokens| Tensor::of_slice(&tokens).to(self.get_var_store().device()))
            .collect::<Vec<Tensor>>();

        Tensor::stack(&token_ids, 0)
    }

    fn reorder_cache(
        &self,
        past: &mut Cache,
        encoder_outputs: Option<Tensor>,
        beam_indices: &Tensor,
    ) -> Option<Tensor> {
        let encoder_outputs = match encoder_outputs {
            Some(value) => Some(value.index_select(0, beam_indices)),
            None => None,
        };
        match past {
            Cache::T5Cache(old_cache_option) => match old_cache_option {
                Some(old_cache) => {
                    for (self_layer_state, encoder_layer_state) in old_cache.into_iter() {
                        if self_layer_state.is_some() {
                            self_layer_state
                                .as_mut()
                                .unwrap()
                                .reorder_cache(beam_indices)
                        };
                        if encoder_layer_state.is_some() {
                            encoder_layer_state
                                .as_mut()
                                .unwrap()
                                .reorder_cache(beam_indices)
                        };
                    }
                }
                None => {}
            },
            Cache::None => {}
            _ => {
                panic!("Invalid cache for T5 model");
            }
        };
        encoder_outputs
    }
}

impl LanguageGenerator<T5ForConditionalGeneration, T5Vocab, T5Tokenizer> for T5Generator {}

#[derive(Debug)]
pub enum Cache {
    GPT2Cache(Option<Vec<Tensor>>),
    BARTCache(Option<Vec<(Option<BartLayerState>, Option<BartLayerState>)>>),
    T5Cache(Option<Vec<(Option<T5LayerState>, Option<T5LayerState>)>>),
    None,
}

pub mod private_generation_utils {
    use super::ordered_float::OrderedFloat;
    use crate::pipelines::generation::{BeamHypotheses, Cache, GenerateConfig, LMHeadModel};
    use itertools::Itertools;
    use rust_tokenizers::preprocessing::tokenizer::tokenization_utils::truncate_sequences;
    use rust_tokenizers::{Tokenizer, TruncationStrategy, Vocab};
    use std::cmp::{max, min};
    use std::collections::HashMap;
    use std::time::Instant;
    use tch::kind::Kind::{Bool, Float, Int64};
    use tch::{nn, Device, Tensor};

    pub trait PrivateLanguageGenerator<T: LMHeadModel, V: Vocab, U: Tokenizer<V>> {
        fn get_model(&self) -> &T;
        fn get_tokenizer(&self) -> &U;
        fn get_var_store(&self) -> &nn::VarStore;
        fn get_config(&self) -> &GenerateConfig;
        fn get_bos_id(&self) -> &Option<i64>;
        fn get_eos_ids(&self) -> &Option<Vec<i64>>;
        fn get_pad_id(&self) -> &Option<i64>;
        fn is_encoder_decoder(&self) -> bool;
        fn get_vocab_size(&self) -> i64;
        fn get_decoder_start_id(&self) -> Option<i64>;

        fn prepare_scores_for_generation(
            &self,
            _scores: &mut Tensor,
            _current_length: i64,
            _max_length: i64,
        ) {
        }

        fn encode(&self, _input_ids: &Tensor, _attention_mask: Option<&Tensor>) -> Option<Tensor> {
            None
        }

        fn prepare_inputs_for_generation<'a>(
            &self,
            input_ids: Tensor,
            _encoder_outputs: Option<&'a Tensor>,
            past: Cache,
            attention_mask: Tensor,
        ) -> (
            Option<Tensor>,
            Option<Tensor>,
            Option<&'a Tensor>,
            Option<Tensor>,
            Cache,
        ) {
            (Some(input_ids), Some(attention_mask), None, None, past)
        }

        fn encode_prompt_text(
            &self,
            prompt_text: Vec<&str>,
            max_len: u64,
            pad_token_id: Option<i64>,
        ) -> Tensor {
            let tokens = self.get_tokenizer().tokenize_list(prompt_text);
            let token_ids = tokens
                .into_iter()
                .map(|prompt_tokens| self.get_tokenizer().convert_tokens_to_ids(&prompt_tokens))
                .collect::<Vec<Vec<i64>>>();

            let num_truncated_tokens = token_ids
                .iter()
                .map(|token_ids| {
                    if token_ids.len() > max_len as usize {
                        token_ids.len() - max_len as usize
                    } else {
                        0
                    }
                })
                .collect::<Vec<usize>>();

            let token_ids = token_ids
                .into_iter()
                .zip(num_truncated_tokens)
                .map(|(tokens, num_truncated_tokens)| {
                    truncate_sequences(
                        tokens,
                        None,
                        vec![],
                        None,
                        vec![],
                        None,
                        vec![],
                        None,
                        num_truncated_tokens,
                        &TruncationStrategy::LongestFirst,
                        0,
                    )
                    .unwrap()
                    .0
                })
                .collect::<Vec<Vec<i64>>>();

            let max_len = token_ids.iter().map(|input| input.len()).max().unwrap();

            let pad_token = match pad_token_id {
                Some(value) => value,
                None => self.get_tokenizer().vocab().token_to_id(V::unknown_value()),
            };

            let token_ids = token_ids
                .into_iter()
                .map(|input| {
                    let mut temp = vec![pad_token; max_len - input.len()];
                    temp.extend(input);
                    temp
                })
                .map(|tokens| Tensor::of_slice(&tokens).to(self.get_var_store().device()))
                .collect::<Vec<Tensor>>();

            Tensor::stack(&token_ids, 0)
        }

        fn enforce_repetition_penalty(
            &self,
            next_token_logits: &mut Tensor,
            batch_size: i64,
            num_beams: u64,
            prev_output_tokens: &Tensor,
            repetition_penalty: f64,
        ) {
            for i in 0..(batch_size * num_beams as i64) {
                for token_position in 0..prev_output_tokens.get(i).size()[0] {
                    let token = prev_output_tokens.get(i).int64_value(&[token_position]);
                    let updated_value = &next_token_logits.double_value(&[i, token]);
                    if updated_value < &0f64 {
                        &next_token_logits.get(i).index_fill_(
                            0,
                            &Tensor::of_slice(&[token])
                                .to_kind(Int64)
                                .to_device(next_token_logits.device()),
                            updated_value * repetition_penalty,
                        );
                    } else {
                        &next_token_logits.get(i).index_fill_(
                            0,
                            &Tensor::of_slice(&[token])
                                .to_kind(Int64)
                                .to_device(next_token_logits.device()),
                            updated_value / repetition_penalty,
                        );
                    }
                }
            }
        }

        fn get_banned_tokens(
            &self,
            input_ids: &Tensor,
            no_repeat_ngram_size: i64,
            cur_len: i64,
        ) -> Vec<Vec<i64>> {
            //        Ported from hugging face's transformers and fairseq (https://github.com/pytorch/fairseq/blob/master/fairseq/sequence_generator.py)
            if cur_len + 1 < no_repeat_ngram_size {
                vec![vec![]]
            } else {
                let input_ids = input_ids.to(Device::Cpu);
                let num_hypothesis = *input_ids.size().first().unwrap();
                let mut banned_tokens: Vec<Vec<i64>> = Vec::with_capacity(num_hypothesis as usize);
                for hypothesis_index in 0..num_hypothesis {
                    let hypothesis_input_ids = input_ids.get(hypothesis_index);
                    let mut generated_ngram: HashMap<Vec<i64>, Vec<i64>> = HashMap::new();
                    let input: Vec<i64> = (0..hypothesis_input_ids.size1().unwrap()).collect();
                    let hypothesis_input_ids = hypothesis_input_ids
                        .iter::<i64>()
                        .unwrap()
                        .collect::<Vec<i64>>();
                    let query = &hypothesis_input_ids
                        [cur_len as usize + 1 - no_repeat_ngram_size as usize..]
                        .to_vec();
                    let ngram_indices: Vec<(i64, i64)> = input
                        .windows(no_repeat_ngram_size as usize)
                        .map(|win| (*win.first().unwrap(), *win.last().unwrap()))
                        .collect();
                    for ngram in ngram_indices.into_iter() {
                        let ngram = &hypothesis_input_ids[ngram.0 as usize..ngram.1 as usize + 1];
                        let key = ngram[..no_repeat_ngram_size as usize - 1].to_vec();
                        let value = *ngram.last().unwrap();
                        if generated_ngram.contains_key(&key) {
                            generated_ngram.get_mut(&key).unwrap().push(value)
                        } else {
                            generated_ngram.insert(key, vec![value]);
                        }
                    }
                    let hypothesis_banned_tokens = match generated_ngram.get(query) {
                        Some(banned_tokens) => banned_tokens.clone(),
                        None => vec![],
                    };
                    banned_tokens.push(hypothesis_banned_tokens);
                }
                banned_tokens
            }
        }

        fn top_k_top_p_filtering(
            &self,
            logits: &mut Tensor,
            top_k: i64,
            top_p: f64,
            min_tokens_to_keep: i64,
        ) {
            //        Nucleus and top-k filtering introduced by Holtzman et al. (http://arxiv.org/abs/1904.09751)
            //        Ported from https://gist.github.com/thomwolf/1a5a29f6962089e871b94cbd09daf317
            let vocab_size = *logits.size().last().unwrap();
            if top_k > 0 {
                let top_k = vocab_size - min(max(top_k, min_tokens_to_keep), vocab_size);
                let (_, indices_to_remove) = logits.topk(top_k, -1, false, false);
                for index in 0..*logits.size().first().unwrap() {
                    &logits.get(index).index_fill_(
                        0,
                        &indices_to_remove.get(index),
                        std::f64::NEG_INFINITY,
                    );
                }
            }

            if top_p < 1f64 {
                let (sorted_logits, sorted_indices) = logits.sort(-1, true);
                let cumulative_probabilities = sorted_logits.softmax(-1, Float).cumsum(-1, Float);
                let mut sorted_indices_to_remove =
                    cumulative_probabilities.ge(top_p).to_kind(Int64);
                if min_tokens_to_keep > 1 {
                    &sorted_indices_to_remove.index_fill_(
                        1,
                        &Tensor::arange1(0, min_tokens_to_keep + 1, (Int64, logits.device())),
                        0,
                    );
                }
                let _ = sorted_indices_to_remove.index_copy_(
                    1,
                    &Tensor::arange1(1, vocab_size, (Int64, logits.device())),
                    &sorted_indices_to_remove
                        .slice(1, 0, vocab_size - 1, 1)
                        .copy(),
                );
                let _ = sorted_indices_to_remove.index_fill_(
                    1,
                    &Tensor::of_slice(&[0])
                        .to_kind(Int64)
                        .to_device(sorted_indices_to_remove.device()),
                    0,
                );
                let indices_to_remove = sorted_indices_to_remove
                    .scatter(1, &sorted_indices, &sorted_indices_to_remove)
                    .to_kind(Bool);
                let _ = logits.masked_fill_(&indices_to_remove, std::f64::NEG_INFINITY);
            }
        }

        fn generate_no_beam_search(
            &self,
            input_ids: Tensor,
            encoder_outputs: Option<Tensor>,
            cur_len: i64,
            min_length: i64,
            max_length: i64,
            do_sample: bool,
            temperature: f64,
            top_k: i64,
            top_p: f64,
            repetition_penalty: f64,
            no_repeat_ngram_size: i64,
            pad_token_id: Option<i64>,
            eos_token_ids: Option<Vec<i64>>,
            batch_size: i64,
            attention_mask: Tensor,
        ) -> Tensor {
            let mut unfinished_sentences =
                Tensor::ones(&[batch_size], (Int64, self.get_var_store().device()));
            let mut sentence_lengths: Tensor =
                Tensor::ones(&[batch_size], (Int64, self.get_var_store().device()))
                    * max_length as i64;
            let mut attention_mask = attention_mask.copy();
            let mut input_ids = input_ids.copy();
            let mut past: Cache = Cache::None;
            let mut outputs: Tensor;
            let mut current_length = cur_len;

            while current_length < max_length {
                let (
                    prepared_input,
                    prepared_attention_mask,
                    prepared_encoder_output,
                    prepared_decoder_input,
                    prepared_past,
                ) = self.prepare_inputs_for_generation(
                    input_ids.copy(),
                    encoder_outputs.as_ref(),
                    past,
                    attention_mask.copy(),
                );
                let temp = self
                    .get_model()
                    .forward_t(
                        &prepared_input,
                        prepared_past,
                        &prepared_attention_mask,
                        &None,
                        &None,
                        &None,
                        prepared_encoder_output,
                        &prepared_decoder_input,
                        false,
                    )
                    .unwrap();
                outputs = temp.lm_logits;
                past = temp.cache;

                let mut next_token_logits = outputs.select(1, -1);
                //            Reduce probability for repeated inputs
                if repetition_penalty > 1f64 {
                    self.enforce_repetition_penalty(
                        &mut next_token_logits,
                        batch_size,
                        1,
                        &input_ids,
                        repetition_penalty,
                    )
                }
                //            Get banned tokens and set their probability to 0
                if no_repeat_ngram_size > 0 {
                    let banned_tokens = self.get_banned_tokens(
                        &input_ids,
                        no_repeat_ngram_size as i64,
                        current_length as i64,
                    );
                    for (batch_index, index_banned_token) in
                        (0..banned_tokens.len() as i64).zip(banned_tokens)
                    {
                        &next_token_logits.get(batch_index).index_fill_(
                            0,
                            &Tensor::of_slice(&index_banned_token)
                                .to_device(next_token_logits.device()),
                            std::f64::NEG_INFINITY,
                        );
                    }
                }

                //            Do not allow eos token if min length is not reached
                if (&eos_token_ids.is_some()) & (current_length < min_length) {
                    &next_token_logits.index_fill_(
                        1,
                        &Tensor::of_slice(eos_token_ids.as_ref().unwrap())
                            .to(next_token_logits.device()),
                        std::f64::NEG_INFINITY,
                    );
                }

                //            Top-k and top-p sampling
                let next_token = if do_sample {
                    if temperature > 1f64 {
                        next_token_logits = next_token_logits / temperature;
                    }
                    self.top_k_top_p_filtering(&mut next_token_logits, top_k as i64, top_p, 1);
                    let probabilities = next_token_logits.softmax(-1, Float);
                    probabilities.multinomial(1, false).squeeze1(1)
                } else {
                    next_token_logits.argmax(-1, false)
                };

                //            Add tokens to unfinished sentences
                let tokens_to_add = match &eos_token_ids {
                    Some(_) => {
                        next_token * &unfinished_sentences
                            - pad_token_id.unwrap() * (&unfinished_sentences - 1)
                    }
                    None => next_token,
                };

                input_ids = Tensor::cat(&[input_ids, tokens_to_add.unsqueeze(-1)], -1);
                if eos_token_ids.is_some() {
                    for eos_token_id in eos_token_ids.as_ref().unwrap() {
                        let sentence_with_eos = tokens_to_add.eq(*eos_token_id).to_kind(Int64);
                        let sentence_with_eos: Tensor = sentence_with_eos * &unfinished_sentences;
                        let _ = sentence_lengths.masked_fill_(
                            &sentence_with_eos
                                .to_kind(Bool)
                                .to_device(sentence_lengths.device()),
                            current_length as i64 + 1,
                        );
                        unfinished_sentences = -unfinished_sentences * (sentence_with_eos - 1);
                    }
                    if i64::from(unfinished_sentences.max()) == 0 {
                        break;
                    }
                }
                if !self.is_encoder_decoder() {
                    attention_mask = Tensor::cat(
                        &[
                            attention_mask.as_ref(),
                            Tensor::ones(
                                &[*attention_mask.size().first().unwrap(), 1],
                                (Int64, attention_mask.device()),
                            )
                            .as_ref(),
                        ],
                        -1,
                    );
                }
                current_length += 1;
            }

            let decoded = if i64::from(&sentence_lengths.min().ne1(&sentence_lengths.max())) > 0 {
                match pad_token_id {
                    Some(pad_value) => {
                        let decoded: Tensor = Tensor::ones(
                            &[batch_size, i64::from(sentence_lengths.max())],
                            (Int64, input_ids.device()),
                        ) * pad_value;
                        for hypothesis_index in 0..*input_ids.size().first().unwrap() {
                            let _ = decoded.get(hypothesis_index).index_copy_(
                                0,
                                &Tensor::arange1(
                                    0,
                                    i64::from(sentence_lengths.get(hypothesis_index)),
                                    (Int64, input_ids.device()),
                                ),
                                &input_ids.get(hypothesis_index).slice(
                                    0,
                                    0,
                                    i64::from(sentence_lengths.get(hypothesis_index)),
                                    1,
                                ),
                            );
                        }
                        decoded
                    }
                    None => input_ids,
                }
            } else {
                input_ids
            };
            decoded
        }

        fn generate_beam_search(
            &self,
            input_ids: Tensor,
            encoder_outputs: Option<Tensor>,
            cur_len: i64,
            min_length: i64,
            max_length: i64,
            do_sample: bool,
            early_stopping: bool,
            temperature: f64,
            top_k: i64,
            top_p: f64,
            repetition_penalty: f64,
            no_repeat_ngram_size: i64,
            pad_token_id: Option<i64>,
            eos_token_ids: Option<Vec<i64>>,
            batch_size: i64,
            num_return_sequences: i64,
            length_penalty: f64,
            num_beams: i64,
            attention_mask: Tensor,
        ) -> Tensor {
            let t0 = Instant::now();
            let mut hypotheses = (0..batch_size)
                .map(|_| BeamHypotheses::new(num_beams, max_length, length_penalty, early_stopping))
                .collect::<Vec<BeamHypotheses>>();

            let vocab_size = self.get_vocab_size();
            let beam_scores = Tensor::zeros(
                &[batch_size, num_beams],
                (Float, self.get_var_store().device()),
            );
            if !do_sample {
                let _ = beam_scores
                    .slice(1, 1, *beam_scores.size().last().unwrap(), 1)
                    .fill_(-1e9);
            }

            let mut beam_scores = beam_scores.view_(&[-1]);
            let mut beam_tokens: Tensor;
            let mut beam_indices: Tensor;
            let mut past: Cache = Cache::None;
            let mut done = vec![false; batch_size as usize];

            let mut attention_mask = attention_mask.copy();
            let mut input_ids = input_ids.copy();
            let mut outputs: Tensor;
            let mut encoder_outputs = encoder_outputs;
            let mut current_length = cur_len;
            println!("Beam search preparation: {:?}", t0.elapsed().as_millis());
            let mut input_preparation = vec![];
            let mut forward_pass = vec![];
            let mut adjust_logits = vec![];
            let mut postprocessing = vec![];
            let mut sampling = vec![];
            let mut beam_update = vec![];
            while current_length < max_length {
                let t0 = Instant::now();
                let (
                    prepared_input,
                    prepared_attention_mask,
                    prepared_encoder_output,
                    prepared_decoder_input,
                    prepared_past,
                ) = self.prepare_inputs_for_generation(
                    input_ids.copy(),
                    encoder_outputs.as_ref(),
                    past,
                    attention_mask.copy(),
                );
                input_preparation.push(t0.elapsed().as_millis());
                let t0 = Instant::now();
                let temp = self
                    .get_model()
                    .forward_t(
                        &prepared_input,
                        prepared_past,
                        &prepared_attention_mask,
                        &None,
                        &None,
                        &None,
                        prepared_encoder_output,
                        &prepared_decoder_input,
                        false,
                    )
                    .unwrap();
<<<<<<< HEAD
                outputs = temp.0;
                past = temp.2;
                forward_pass.push(t0.elapsed().as_millis());
                let t0 = Instant::now();
=======
                outputs = temp.lm_logits;
                past = temp.cache;

>>>>>>> 7e9d6d7e
                let mut next_token_logits = outputs.select(1, -1);
                if self.is_encoder_decoder() & !do_sample {
                    self.prepare_scores_for_generation(
                        &mut next_token_logits,
                        current_length,
                        max_length,
                    );
                }
                adjust_logits.push(t0.elapsed().as_millis());
                let t0 = Instant::now();
                let mut scores = next_token_logits.log_softmax(-1, Float);
                //            Reduce probability for repeated inputs
                if repetition_penalty > 1f64 {
                    self.enforce_repetition_penalty(
                        &mut next_token_logits,
                        batch_size,
                        1,
                        &input_ids,
                        repetition_penalty,
                    )
                }
                if temperature > 1f64 {
                    next_token_logits = next_token_logits / temperature;
                }

                //            Do not allow eos token if min length is not reached
                if (&eos_token_ids.is_some()) & (current_length < min_length) {
                    &scores.index_fill_(
                        1,
                        &Tensor::of_slice(eos_token_ids.as_ref().unwrap()).to(scores.device()),
                        std::f64::NEG_INFINITY,
                    );
                }
                //            Get banned tokens and set their probability to 0
                if no_repeat_ngram_size > 0 {
                    let banned_tokens = self.get_banned_tokens(
                        &input_ids,
                        no_repeat_ngram_size as i64,
                        current_length as i64,
                    );
                    for (batch_index, index_banned_token) in
                        (0..banned_tokens.len() as i64).zip(banned_tokens)
                    {
                        &scores.get(batch_index).index_fill_(
                            0,
                            &Tensor::of_slice(&index_banned_token)
                                .to_device(next_token_logits.device()),
                            std::f64::NEG_INFINITY,
                        );
                    }
                }
                postprocessing.push(t0.elapsed().as_millis());
                let t0 = Instant::now();
                let (next_scores, next_tokens) = if do_sample {
                    let mut _scores: Tensor =
                        &scores + &beam_scores.unsqueeze(-1).expand_as(&scores);
                    self.top_k_top_p_filtering(&mut _scores, top_k as i64, top_p, 2);
                    let _scores = _scores
                        .contiguous()
                        .view((batch_size, num_beams * vocab_size));

                    let probabilities = _scores.softmax(-1, Float);
                    let next_tokens = probabilities.multinomial(2 * num_beams, false);
                    let next_scores = _scores.gather(-1, &next_tokens, false);
                    let (next_scores, next_scores_indices) = next_scores.sort(1, true);
                    let next_tokens = next_tokens.gather(-1, &next_scores_indices, false);
                    (next_scores, next_tokens)
                } else {
                    let next_scores: Tensor =
                        &scores + &beam_scores.unsqueeze(-1).expand_as(&scores);
                    let next_scores = next_scores
                        .contiguous()
                        .view((batch_size, num_beams * vocab_size));
                    next_scores.topk(2 * num_beams, 1, true, true)
                };
                sampling.push(t0.elapsed().as_millis());
                let t0 = Instant::now();
                let mut next_batch_beam: Vec<(f64, i64, i64)> = vec![];
                for batch_index in 0..batch_size {
                    if done[batch_index as usize] {
                        assert!(
                            hypotheses[batch_index as usize].len() >= num_beams,
                            "Batch cannot be completed if all beams have not been generated"
                        );
                        assert!(
                            eos_token_ids.is_some() & pad_token_id.is_some(),
                            "EOS and Padding tokens need to be defined if the number of generated \
                             beams is greater than the target number fo beams"
                        );
                        next_batch_beam.append(
                            &mut (0..num_beams)
                                .map(|_| (0f64, pad_token_id.unwrap(), 0i64))
                                .collect::<Vec<(f64, i64, i64)>>(),
                        );
                        continue;
                    }

                    let mut next_sentence_beam: Vec<(f64, i64, i64)> = vec![];

                    let mut beam_token_rank = 0;
                    let beam_token_rank_max_value =
                        *next_tokens.get(batch_index).size().first().unwrap() - 1;
                    loop {
                        let beam_token_id =
                            next_tokens.int64_value(&[batch_index, beam_token_rank]);
                        let beam_token_score =
                            next_scores.double_value(&[batch_index, beam_token_rank]);
                        let beam_id = beam_token_id / vocab_size;
                        let token_id = beam_token_id % vocab_size;

                        let effective_beam_id = batch_index * num_beams + beam_id;

                        if eos_token_ids.as_ref().is_some() {
                            if eos_token_ids.as_ref().unwrap().contains(&token_id) {
                                if beam_token_rank >= num_beams {
                                    beam_token_rank += 1;
                                    continue;
                                }
                                hypotheses[batch_index as usize]
                                    .add(input_ids.get(effective_beam_id).copy(), beam_token_score)
                            } else {
                                next_sentence_beam.push((
                                    beam_token_score,
                                    token_id,
                                    effective_beam_id,
                                ));
                            }
                        } else {
                            next_sentence_beam.push((
                                beam_token_score,
                                token_id,
                                effective_beam_id,
                            ));
                        }

                        if (next_sentence_beam.len() as i64 == num_beams)
                            | (beam_token_rank == beam_token_rank_max_value)
                        {
                            break;
                        }
                        beam_token_rank += 1;
                    }

                    done[batch_index as usize] = done[batch_index as usize]
                        | hypotheses[batch_index as usize].is_done(
                            f64::from(next_scores.get(batch_index).max()),
                            current_length,
                        );

                    assert_eq!(
                        next_sentence_beam.len() as i64,
                        num_beams,
                        "Beam incomplete"
                    );
                    next_batch_beam.append(&mut next_sentence_beam);
                }
                if done.iter().all(|&x| x) {
                    break;
                }

                beam_scores = Tensor::of_slice(
                    &next_batch_beam
                        .iter()
                        .map(|(score, _, _)| *score)
                        .collect_vec(),
                )
                .to(input_ids.device());
                beam_tokens = Tensor::of_slice(
                    &next_batch_beam
                        .iter()
                        .map(|(_, token, _)| *token)
                        .collect_vec(),
                )
                .to(input_ids.device());
                beam_indices = Tensor::of_slice(
                    &next_batch_beam
                        .iter()
                        .map(|(_, _, index)| *index)
                        .collect_vec(),
                )
                .to(input_ids.device());

                input_ids = input_ids.index_select(0, &beam_indices);
                input_ids = Tensor::cat(&[input_ids, beam_tokens.unsqueeze(1)], -1);
                encoder_outputs = self.reorder_cache(&mut past, encoder_outputs, &beam_indices);

                if !self.is_encoder_decoder() {
                    attention_mask = Tensor::cat(
                        &[
                            attention_mask.as_ref(),
                            Tensor::ones(
                                &[*attention_mask.size().first().unwrap(), 1],
                                (Int64, attention_mask.device()),
                            )
                            .as_ref(),
                        ],
                        -1,
                    );
                }
                beam_update.push(t0.elapsed().as_millis());
                current_length += 1;
            }

            let mut batch_index = 0i64;
            let t0 = Instant::now();
            loop {
                if batch_index == batch_size {
                    break;
                }
                if done[batch_index as usize] {
                    batch_index += 1;
                    continue;
                }
                for beam_index in 0..num_beams {
                    let effective_beam_id = batch_index * num_beams + beam_index;
                    let final_score = f64::from(beam_scores.get(effective_beam_id));
                    let final_tokens = input_ids.get(effective_beam_id);
                    hypotheses[batch_index as usize].add(final_tokens, final_score);
                }
                batch_index += 1;
            }

            let (output_batch_size, output_num_return_sequences_per_batch) = if do_sample {
                (batch_size, 1)
            } else {
                (batch_size * num_return_sequences, num_return_sequences)
            };

            let mut sentence_lengths =
                Tensor::zeros(&[output_batch_size], (Int64, input_ids.device()));
            let mut best_ids = vec![];

            for (hypothesis_index, hypothesis) in hypotheses.iter().enumerate() {
                let mut sorted_hypotheses = hypothesis.clone();
                &sorted_hypotheses
                    .beams
                    .sort_by_key(|(score, _)| OrderedFloat(*score));
                for j in 0..output_num_return_sequences_per_batch {
                    let effective_batch_index =
                        output_num_return_sequences_per_batch * hypothesis_index as i64 + j;
                    let (_, best_hyp) = sorted_hypotheses.beams.pop().unwrap();
                    let _ = sentence_lengths.index_fill_(
                        0,
                        &Tensor::of_slice(&[effective_batch_index]).to(sentence_lengths.device()),
                        *best_hyp.size().first().unwrap(),
                    );
                    best_ids.push(best_hyp);
                }
            }

            let decoded = if i64::from(sentence_lengths.max()) != i64::from(sentence_lengths.min())
            {
                let sentence_max_length = min(i64::from(sentence_lengths.max()) + 1, max_length);
                let decoded: Tensor = Tensor::ones(
                    &[output_batch_size, sentence_max_length],
                    (Int64, input_ids.device()),
                ) * pad_token_id.unwrap();
                for hypothesis_index in 0..best_ids.len() {
                    let _ = decoded.get(hypothesis_index as i64).index_copy_(
                        0,
                        &Tensor::arange1(
                            0,
                            i64::from(sentence_lengths.get(hypothesis_index as i64)),
                            (Int64, input_ids.device()),
                        ),
                        &best_ids[hypothesis_index],
                    );
                    let sentence_length = i64::from(sentence_lengths.get(hypothesis_index as i64));
                    if sentence_length < max_length {
                        let _ = decoded.get(hypothesis_index as i64).index_fill_(
                            0,
                            &Tensor::of_slice(&[sentence_length]).to_device(input_ids.device()),
                            eos_token_ids.as_ref().unwrap()[0],
                        );
                    }
                }
                decoded
            } else {
                Tensor::stack(&best_ids, 0)
                    .to_kind(Int64)
                    .to(input_ids.device())
            };
            println!(
                "input preparation: {:?}",
                input_preparation.iter().sum::<u128>()
            );
            println!("forward pass: {:?}", forward_pass.iter().sum::<u128>());
            println!("adjust logits: {:?}", adjust_logits.iter().sum::<u128>());
            println!("postprocessing: {:?}", postprocessing.iter().sum::<u128>());
            println!("sampling: {:?}", sampling.iter().sum::<u128>());
            println!("beam update: {:?}", beam_update.iter().sum::<u128>());
            println!("decoding: {:?}", t0.elapsed().as_millis());
            decoded
        }

        fn reorder_cache(
            &self,
            past: &mut Cache,
            _encoder_outputs: Option<Tensor>,
            beam_indices: &Tensor,
        ) -> Option<Tensor> {
            match past {
                Cache::None => None,
                Cache::GPT2Cache(cached_decoder_state) => match cached_decoder_state {
                    Some(value) => {
                        for layer_past in value.iter_mut() {
                            *layer_past = layer_past.index_select(1, beam_indices);
                        }
                        None
                    }
                    None => None,
                },
                Cache::BARTCache(_) => {
                    panic!("Not implemented");
                }
                Cache::T5Cache(_) => {
                    panic!("Not implemented");
                }
            }
        }
    }
}

/// # Common trait for text generation models.
/// Main API for text generation
pub trait LanguageGenerator<T: LMHeadModel, V: Vocab, U: Tokenizer<V>>:
    PrivateLanguageGenerator<T, V, U>
{
    /// Generate text based on a vector of promp texts.
    ///
    /// # Arguments
    ///
    /// * `prompt_texts` - `Option<Vec<&str>>` Optional vector of text prompts. An empty prompt to the model may be passed if the model implement a `bos_id`.
    /// * `attention_mask` - `Option<Tensor>` Optional attention mask to hide portions of the prompt.
    ///
    /// # Returns
    /// * `Vec<String>` Vector of generated strings based on the prompts of length *number_of_prompts* x *num_return_sequences*.
    ///
    /// # Example
    ///
    /// ```no_run
    /// # use std::path::PathBuf;
    /// # use tch::Device;
    /// # fn main() -> anyhow::Result<()> {
    /// use rust_bert::pipelines::generation::{GPT2Generator, GenerateConfig, LanguageGenerator};
    /// # let mut home: PathBuf = dirs::home_dir().unwrap();
    /// # home.push("rustbert");
    /// # home.push("gpt2");
    /// # let config_path = &home.as_path().join("config.json");
    /// # let vocab_path = &home.as_path().join("vocab.txt");
    /// # let merges_path = &home.as_path().join("merges.txt");
    /// # let weights_path = &home.as_path().join("model.ot");
    /// let device = Device::cuda_if_available();
    /// let generate_config = GenerateConfig {
    ///     max_length: 30,
    ///     do_sample: true,
    ///     num_beams: 5,
    ///     temperature: 1.1,
    ///     num_return_sequences: 3,
    ///     ..Default::default()
    /// };
    /// let mut gpt2_generator = GPT2Generator::new(generate_config)?;
    /// let input_context = "The dog";
    /// let second_input_context = "The cat was";
    /// let output = gpt2_generator.generate(Some(vec![input_context, second_input_context]), None);
    /// # Ok(())
    /// # }
    /// ```
    /// Example output: \
    /// ```no_run
    /// # let output =
    /// [
    ///     "The dog's owners, however, did not want to be named. According to the lawsuit, the animal's owner, a 29-year",
    ///     "The dog has always been part of the family. \"He was always going to be my dog and he was always looking out for me",
    ///     "The dog has been able to stay in the home for more than three months now. \"It's a very good dog. She's",
    ///     "The cat was discovered earlier this month in the home of a relative of the deceased. The cat\'s owner, who wished to remain anonymous,",
    ///     "The cat was pulled from the street by two-year-old Jazmine.\"I didn't know what to do,\" she said",
    ///     "The cat was attacked by two stray dogs and was taken to a hospital. Two other cats were also injured in the attack and are being treated."
    /// ]
    /// # ;
    /// ```
    fn generate(
        &self,
        prompt_texts: Option<Vec<&str>>,
        attention_mask: Option<Tensor>,
    ) -> Vec<String> {
        let t0 = Instant::now();
        let eos_token_ids = PrivateLanguageGenerator::get_eos_ids(self).clone();

        let config = PrivateLanguageGenerator::get_config(self);
        let max_length = config.max_length;
        let encoding_max_len = if self.is_encoder_decoder() {
            1024u64
        } else {
            max_length
        };
        let pad_token_id = match self.get_pad_id() {
            Some(value) => Some(*value),
            None => match &eos_token_ids {
                Some(eos_ids) => Some(eos_ids[0]),
                None => None,
            },
        };

        let input_ids = match prompt_texts {
            Some(text) => self.encode_prompt_text(text, encoding_max_len, pad_token_id),
            None => match self.get_bos_id() {
                Some(bos_id) => {
                    Tensor::ones(&[1, 1], (Int64, self.get_var_store().device())) * *bos_id
                }
                None => panic!(
                    "A model with a BOS token must be used to start generation with an empty input"
                ),
            },
        };
        println!("Preparation 1: {:?}", t0.elapsed().as_millis());
        let generated = self.generate_from_ids_and_past(input_ids, attention_mask);
        let mut output = Vec::with_capacity(generated.len());
        for generated_sequence in generated {
            output.push(self.get_tokenizer().decode(generated_sequence, true, true));
        }
        output
    }

    fn generate_from_ids_and_past(
        &self,
        input_ids: Tensor,
        attention_mask: Option<Tensor>,
    ) -> Vec<Vec<i64>> {
        let t0 = Instant::now();
        let eos_token_ids = PrivateLanguageGenerator::get_eos_ids(self).clone();

        let config = PrivateLanguageGenerator::get_config(self);
        let do_sample = config.do_sample;
        let num_return_sequences = config.num_return_sequences;
        let num_beams = config.num_beams;
        let min_length = config.min_length;
        let max_length = config.max_length;
        let early_stopping = config.early_stopping;
        let temperature = config.temperature;
        let top_k = config.top_k;
        let top_p = config.top_p;
        let repetition_penalty = config.repetition_penalty;
        let length_penalty = config.length_penalty;
        let no_repeat_ngram_size = config.no_repeat_ngram_size;

        let pad_token_id = match self.get_pad_id() {
            Some(value) => Some(*value),
            None => match &eos_token_ids {
                Some(eos_ids) => Some(eos_ids[0]),
                None => None,
            },
        };

        let input_ids_len = *input_ids.size().last().unwrap();
        let cur_len = if !self.is_encoder_decoder() {
            *input_ids.size().last().unwrap()
        } else {
            1
        };
        let batch_size = *input_ids.size().first().unwrap();

        let (effective_batch_size, effective_batch_mult) = match do_sample {
            true => (
                batch_size * num_return_sequences as i64,
                num_return_sequences as i64,
            ),
            false => (batch_size, 1),
        };

        let attention_mask = match attention_mask {
            Some(value) => value,
            None => match self.get_pad_id() {
                Some(pad_id) => input_ids.ne(*pad_id).to_kind(Int64),
                None => input_ids.ones_like().to_kind(Int64),
            },
        };

        let encoder_outputs = if self.is_encoder_decoder() {
            let encoder_outputs = self.encode(&input_ids, Some(&attention_mask)).unwrap();
            let expanded_batch_indices = Tensor::arange(batch_size, (Int64, input_ids.device()))
                .view((-1, 1))
                .repeat(&[1, num_beams as i64 * effective_batch_mult])
                .view(-1);
            Some(encoder_outputs.index_select(0, &expanded_batch_indices))
        } else {
            None
        };

        let (input_ids, attention_mask) = if !self.is_encoder_decoder() {
            if (num_return_sequences > 1) | (num_beams > 1) {
                (
                    input_ids
                        .unsqueeze(1)
                        .expand(
                            &[batch_size, effective_batch_mult * num_beams as i64, cur_len],
                            true,
                        )
                        .contiguous()
                        .view((effective_batch_size * num_beams as i64, cur_len)),
                    attention_mask
                        .unsqueeze(1)
                        .expand(
                            &[batch_size, effective_batch_mult * num_beams as i64, cur_len],
                            true,
                        )
                        .contiguous()
                        .view((effective_batch_size * num_beams as i64, cur_len)),
                )
            } else {
                (input_ids, attention_mask)
            }
        } else {
            let decoder_start_token_id = self
                .get_decoder_start_id()
                .expect("decoder start id must be specified for encoder decoders");
            let input_ids = Tensor::full(
                &[effective_batch_size * num_beams as i64, 1],
                decoder_start_token_id,
                (Int64, input_ids.device()),
            );
            let attention_mask = if (num_return_sequences > 1) | (num_beams > 1) {
                attention_mask
                    .unsqueeze(1)
                    .expand(
                        &[
                            batch_size,
                            effective_batch_mult * num_beams as i64,
                            input_ids_len,
                        ],
                        true,
                    )
                    .contiguous()
                    .view((effective_batch_size * num_beams as i64, input_ids_len))
            } else {
                attention_mask
            };
            (input_ids, attention_mask)
        };

        println!("Preparation 2: {:?}", t0.elapsed().as_millis());
        let decoded = no_grad(|| {
            if num_beams > 1 {
                self.generate_beam_search(
                    input_ids,
                    encoder_outputs,
                    cur_len,
                    min_length as i64,
                    max_length as i64,
                    do_sample,
                    early_stopping,
                    temperature,
                    top_k as i64,
                    top_p,
                    repetition_penalty,
                    no_repeat_ngram_size as i64,
                    pad_token_id,
                    eos_token_ids,
                    effective_batch_size,
                    num_return_sequences as i64,
                    length_penalty,
                    num_beams as i64,
                    attention_mask,
                )
            } else {
                self.generate_no_beam_search(
                    input_ids,
                    encoder_outputs,
                    cur_len,
                    min_length as i64,
                    max_length as i64,
                    do_sample,
                    temperature,
                    top_k as i64,
                    top_p,
                    repetition_penalty,
                    no_repeat_ngram_size as i64,
                    pad_token_id,
                    eos_token_ids,
                    effective_batch_size,
                    attention_mask,
                )
            }
        });
        let num_sequences = *decoded.size().first().unwrap();
        let mut output_ids = Vec::with_capacity(num_sequences as usize);
        for sequence_index in 0..num_sequences {
            let sequence_output_ids = decoded
                .as_ref()
                .get(sequence_index)
                .iter::<i64>()
                .unwrap()
                .collect::<Vec<i64>>();
            output_ids.push(sequence_output_ids.clone());
        }
        output_ids
    }
}

#[derive(Debug)]
struct BeamHypotheses {
    max_length: i64,
    length_penalty: f64,
    early_stopping: bool,
    num_beams: i64,
    beams: Vec<(f64, Tensor)>,
    worst_score: f64,
}

impl Clone for BeamHypotheses {
    fn clone(&self) -> Self {
        BeamHypotheses {
            max_length: self.max_length,
            length_penalty: self.length_penalty,
            early_stopping: self.early_stopping,
            num_beams: self.num_beams,
            beams: self
                .beams
                .iter()
                .map(|(score, tensor)| (*score, tensor.copy()))
                .collect_vec(),
            worst_score: self.worst_score,
        }
    }
}

impl BeamHypotheses {
    fn new(
        num_beams: i64,
        max_length: i64,
        length_penalty: f64,
        early_stopping: bool,
    ) -> BeamHypotheses {
        BeamHypotheses {
            max_length: max_length - 1,
            length_penalty,
            early_stopping,
            num_beams,
            beams: Vec::with_capacity(num_beams as usize + 1),
            worst_score: std::f64::INFINITY,
        }
    }

    fn len(&self) -> i64 {
        self.beams.len() as i64
    }

    fn add(&mut self, hypothesis: Tensor, sum_log_probabilities: f64) {
        let score = sum_log_probabilities
            / ((*hypothesis.size().first().unwrap() as f64).powf(self.length_penalty));
        if (self.len() < self.num_beams) | (score > self.worst_score) {
            self.beams.push((score, hypothesis));
            if self.len() > self.num_beams {
                let (worst_score_position, _) = self
                    .beams
                    .iter()
                    .enumerate()
                    .min_by_key(|(_, (score, _))| OrderedFloat(*score))
                    .unwrap();
                let _ = self.beams.remove(worst_score_position);
            }
            self.worst_score = self
                .beams
                .iter()
                .min_by_key(|(score, _)| OrderedFloat(*score))
                .unwrap()
                .0;
        }
    }

    fn is_done(&self, best_sum_log_probabilities: f64, current_length: i64) -> bool {
        if self.len() < self.num_beams {
            false
        } else if self.early_stopping {
            true
        } else {
            self.worst_score
                >= best_sum_log_probabilities / (current_length as f64).powf(self.length_penalty)
        }
    }
}

/// # Language Model trait
/// Shared trait between language generation models (e.g. GPT2, GPT, BART) used in language generation pipelines.
pub trait LMHeadModel {
    /// Forward pass through the model. Example provided for GPT2.
    ///
    /// # Arguments
    ///
    /// * `input_ids` - Optional input tensor of shape (*batch size*, *sequence_length*). If None, pre-computed embeddings must be provided (see `input_embeds`)
    /// * `layer_past` - Optional vector of size *n_layer* containing the past keys and values of each layer of shape (*2*, *batch size*, *number of heads*, *past_sequence_length*, *hidden size per head*). When provided, these are concatenated with the current input keys and values.
    /// * `attention_mask` - Optional mask of shape (*batch size*, *sequence_length*). Masked position have value 0, non-masked value 1. If None set to 1
    /// * `input_embeds` - Optional pre-computed input embeddings of shape (*batch size*, *sequence_length*, *hidden_size*). If None, input ids must be provided (see `input_ids`)
    /// * `token_type_ids` - Optional token type ids used to indicate the portion of the input the token belongs to. If not None, token type embeddings will be added to the token and position embeddings.
    /// * `position_ids` - Optional position ids of shape (*batch size*, *sequence_length*). If None, will be incremented starting from the length of the past input.
    /// * `train` - boolean flag to turn on/off the dropout layers in the model. Should be set to false for inference.
    ///
    /// # Returns
    ///
    /// * `output` - `Tensor` of shape (*batch size*, *sequence_length*, *vocab_size*) representing the logits for each vocab item and position
    /// * `past` - `Option<Vec<Tensor>>` of length *n_layer* containing the past keys and values of each layer of shape (*2*, *batch size*, *number of heads*, *past_sequence_length*, *hidden size per head*)
    /// * `hidden_states` - `Option<Vec<Tensor>>` of length *num_hidden_layers* with shape (*batch size*, *sequence_length*, *hidden_size*)
    /// * `attentions` - `Option<Vec<Tensor>>` of length *num_hidden_layers* with shape (*batch size*, *sequence_length*, *hidden_size*)
    ///
    /// # Example
    ///
    /// ```no_run
    /// # use tch::{nn, Device, Tensor, no_grad};
    /// # use rust_bert::Config;
    /// # use std::path::Path;
    /// # use tch::kind::Kind::{Int64, Double};
    /// use rust_bert::gpt2::{GPT2LMHeadModel, Gpt2Config};
    /// use rust_bert::pipelines::generation::{Cache, LMHeadModel};
    /// # let config_path = Path::new("path/to/config.json");
    /// # let vocab_path = Path::new("path/to/vocab.txt");
    /// # let device = Device::Cpu;
    /// # let vs = nn::VarStore::new(device);
    /// # let config = Gpt2Config::from_file(config_path);
    /// # let mut gpt2_model: GPT2LMHeadModel = GPT2LMHeadModel::new(&vs.root(), &config);
    /// let (batch_size, sequence_length, past_sequence_length) = (64, 128, 56);
    /// let input_tensor = Tensor::rand(&[batch_size, sequence_length], (Int64, device));
    /// let mut past: Vec<Tensor> = Vec::with_capacity(config.n_layer as usize);
    /// for _ in 0..config.n_layer as usize {
    ///     past.push(Tensor::rand(
    ///         &[
    ///             2,
    ///             batch_size,
    ///             config.n_head,
    ///             past_sequence_length,
    ///             config.n_embd / config.n_head,
    ///         ],
    ///         (Double, device),
    ///     ))
    /// }
    /// let attention_mask = Tensor::zeros(&[batch_size, sequence_length], (Int64, device));
    /// let token_type_ids = Tensor::ones(&[batch_size, sequence_length], (Int64, device));
    /// let position_ids = Tensor::arange(sequence_length, (Int64, device))
    ///     .expand(&[batch_size, sequence_length], true);
    ///
    /// let model_output = no_grad(|| {
    ///     gpt2_model
    ///         .forward_t(
    ///             &Some(input_tensor),
    ///             Cache::GPT2Cache(Some(past)),
    ///             &Some(attention_mask),
    ///             &Some(token_type_ids),
    ///             &Some(position_ids),
    ///             &None,
    ///             None,
    ///             &None,
    ///             false,
    ///         )
    ///         .unwrap()
    /// });
    /// ```
    fn forward_t(
        &self,
        input_ids: &Option<Tensor>,
        layer_past: Cache,
        attention_mask: &Option<Tensor>,
        token_type_ids: &Option<Tensor>,
        position_ids: &Option<Tensor>,
        input_embeds: &Option<Tensor>,
        encoder_outputs: Option<&Tensor>,
        decoder_input_ids: &Option<Tensor>,
        train: bool,
    ) -> Result<LMModelOutput, &'static str>;
}

pub struct LMModelOutput {
    pub lm_logits: Tensor,
    pub encoder_hidden_state: Option<Tensor>,
    pub cache: Cache,
    pub all_hidden_states: Option<Vec<Tensor>>,
    pub all_attentions: Option<Vec<Tensor>>,
}<|MERGE_RESOLUTION|>--- conflicted
+++ resolved
@@ -1866,16 +1866,10 @@
                         false,
                     )
                     .unwrap();
-<<<<<<< HEAD
-                outputs = temp.0;
-                past = temp.2;
+                outputs = temp.lm_logits;
+                past = temp.cache;
                 forward_pass.push(t0.elapsed().as_millis());
                 let t0 = Instant::now();
-=======
-                outputs = temp.lm_logits;
-                past = temp.cache;
-
->>>>>>> 7e9d6d7e
                 let mut next_token_logits = outputs.select(1, -1);
                 if self.is_encoder_decoder() & !do_sample {
                     self.prepare_scores_for_generation(
